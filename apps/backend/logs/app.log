--- conflicted
+++ resolved
@@ -1,1140 +1,1127 @@
-2025-06-10 16:24:00 [INFO]: Running daily question generation for JEE/NEET students
-2025-06-10 16:24:00 [INFO]: Generating personalized question sets based on student performance
-2025-06-10 16:24:00 [INFO]: Task completed successfully
-2025-06-10 16:27:00 [INFO]: Running daily question generation for JEE/NEET students
-2025-06-10 16:27:00 [INFO]: Task completed successfully
-2025-06-10 16:30:00 [INFO]: Running daily question generation for JEE/NEET students
-2025-06-10 16:30:00 [INFO]: Task completed successfully
-2025-06-10 16:31:00 [INFO]: Running daily question generation for JEE/NEET students
-2025-06-10 16:31:00 [INFO]: Task completed successfully
-2025-06-10 16:32:00 [INFO]: Running daily question generation for JEE/NEET students
-2025-06-10 16:32:00 [INFO]: Task completed successfully
-2025-06-10 16:33:00 [INFO]: Running daily question generation for JEE/NEET students
-2025-06-10 16:33:00 [INFO]: Task completed successfully
-2025-06-10 16:34:00 [INFO]: Running daily question generation for JEE/NEET students
-2025-06-10 16:34:00 [INFO]: Task completed successfully
-2025-06-10 16:35:00 [INFO]: Running daily question generation for JEE/NEET students
-2025-06-10 16:35:00 [INFO]: Task completed successfully
-2025-06-10 16:36:00 [INFO]: Running daily question generation for JEE/NEET students
-2025-06-10 16:36:00 [INFO]: Task completed successfully
-2025-06-10 16:37:00 [INFO]: Running daily question generation for JEE/NEET students
-2025-06-10 16:37:00 [INFO]: Task completed successfully
-2025-06-10 16:38:00 [INFO]: Running daily question generation for JEE/NEET students
-2025-06-10 16:38:00 [INFO]: Task completed successfully
-2025-06-10 16:39:00 [INFO]: Running daily question generation for JEE/NEET students
-2025-06-10 16:39:00 [INFO]: Task completed successfully
-2025-06-10 16:40:00 [INFO]: Running daily question generation for JEE/NEET students
-2025-06-10 16:40:00 [INFO]: Task completed successfully
-2025-06-10 16:41:00 [INFO]: Running daily question generation for JEE/NEET students
-2025-06-10 16:41:00 [INFO]: Task completed successfully
-2025-06-10 16:42:00 [INFO]: Running daily question generation for JEE/NEET students
-2025-06-10 16:42:00 [INFO]: Task completed successfully
-2025-06-10 16:43:00 [INFO]: Running daily question generation for JEE/NEET students
-2025-06-10 16:43:00 [INFO]: Task completed successfully
-2025-06-10 16:44:00 [INFO]: Running daily question generation for JEE/NEET students
-2025-06-10 16:44:00 [INFO]: Task completed successfully
-2025-06-10 16:45:00 [INFO]: Running daily question generation for JEE/NEET students
-2025-06-10 16:45:00 [INFO]: Task completed successfully
-2025-06-10 16:46:00 [INFO]: Running daily question generation for JEE/NEET students
-2025-06-10 16:46:00 [INFO]: Task completed successfully
-2025-06-10 16:47:00 [INFO]: Running daily question generation for JEE/NEET students
-2025-06-10 16:47:00 [INFO]: Task completed successfully
-2025-06-10 16:48:00 [INFO]: Running daily question generation for JEE/NEET students
-2025-06-10 16:48:00 [INFO]: Task completed successfully
-2025-06-10 16:48:00 [INFO]: Running performance update for JEE/NEET students
-2025-06-10 16:48:03 [INFO]: Performance update completed successfully
-2025-06-10 16:50:00 [INFO]: Running daily question generation for JEE/NEET students
-2025-06-10 16:50:00 [INFO]: Task completed successfully
-2025-06-10 16:51:00 [INFO]: Running daily question generation for JEE/NEET students
-2025-06-10 16:51:00 [INFO]: Task completed successfully
-2025-06-10 16:52:00 [INFO]: Running daily question generation for JEE/NEET students
-2025-06-10 16:52:00 [INFO]: Task completed successfully
-2025-06-10 16:53:00 [INFO]: Running daily question generation for JEE/NEET students
-2025-06-10 16:53:00 [INFO]: Task completed successfully
-2025-06-10 16:54:00 [INFO]: Running daily question generation for JEE/NEET students
-2025-06-10 16:54:00 [INFO]: Task completed successfully
-2025-06-10 16:55:00 [INFO]: Running daily question generation for JEE/NEET students
-2025-06-10 16:55:00 [INFO]: Task completed successfully
-2025-06-10 16:56:00 [INFO]: Running daily question generation for JEE/NEET students
-2025-06-10 16:56:00 [INFO]: Task completed successfully
-2025-06-10 16:57:00 [INFO]: Running daily question generation for JEE/NEET students
-2025-06-10 16:57:00 [INFO]: Task completed successfully
-2025-06-10 16:58:00 [INFO]: Running daily question generation for JEE/NEET students
-2025-06-10 16:58:00 [INFO]: Task completed successfully
-2025-06-10 16:59:00 [INFO]: Running daily question generation for JEE/NEET students
-2025-06-10 16:59:00 [INFO]: Task completed successfully
-2025-06-10 17:00:00 [INFO]: Running daily question generation for JEE/NEET students
-2025-06-10 17:00:00 [INFO]: Task completed successfully
-2025-06-10 17:00:00 [INFO]: Running performance update for JEE/NEET students
-2025-06-10 17:00:03 [INFO]: Performance update completed successfully
-2025-06-10 17:01:00 [INFO]: Running daily question generation for JEE/NEET students
-2025-06-10 17:01:00 [INFO]: Task completed successfully
-2025-06-10 17:02:00 [INFO]: Running daily question generation for JEE/NEET students
-2025-06-10 17:02:00 [INFO]: Task completed successfully
-2025-06-10 17:03:00 [INFO]: Running daily question generation for JEE/NEET students
-2025-06-10 17:03:00 [INFO]: Task completed successfully
-2025-06-10 17:04:00 [INFO]: Running daily question generation for JEE/NEET students
-2025-06-10 17:04:00 [INFO]: Task completed successfully
-2025-06-10 17:05:00 [INFO]: Running daily question generation for JEE/NEET students
-2025-06-10 17:05:00 [INFO]: Task completed successfully
-2025-06-10 17:06:00 [INFO]: Running daily question generation for JEE/NEET students
-2025-06-10 17:06:00 [INFO]: Task completed successfully
-2025-06-10 17:07:00 [INFO]: Running daily question generation for JEE/NEET students
-2025-06-10 17:07:00 [INFO]: Task completed successfully
-2025-06-10 17:08:00 [INFO]: Running daily question generation for JEE/NEET students
-2025-06-10 17:08:00 [INFO]: Task completed successfully
-2025-06-10 17:09:00 [INFO]: Running daily question generation for JEE/NEET students
-2025-06-10 17:09:00 [INFO]: Task completed successfully
-2025-06-10 17:10:00 [INFO]: Running daily question generation for JEE/NEET students
-2025-06-10 17:10:00 [INFO]: Task completed successfully
-2025-06-10 17:11:00 [INFO]: Running daily question generation for JEE/NEET students
-2025-06-10 17:11:00 [INFO]: Task completed successfully
-2025-06-10 17:12:00 [INFO]: Running cron job for JEE/NEET students
-2025-06-10 18:29:00 [INFO]: Running cron job for JEE/NEET students
-2025-06-10 18:30:00 [INFO]: Running cron job for JEE/NEET students
-2025-06-10 18:31:00 [INFO]: Running cron job for JEE/NEET students
-2025-06-10 18:32:00 [INFO]: Running cron job for JEE/NEET students
-2025-06-10 18:33:00 [INFO]: Running cron job for JEE/NEET students
-2025-06-10 18:34:00 [INFO]: Running cron job for JEE/NEET students
-2025-06-10 18:35:00 [INFO]: Running cron job for JEE/NEET students
-2025-06-10 18:36:00 [INFO]: Running cron job for JEE/NEET students
-2025-06-10 18:37:00 [INFO]: Running cron job for JEE/NEET students
-2025-06-10 18:38:00 [INFO]: Running cron job for JEE/NEET students
-2025-06-10 18:39:00 [INFO]: Running cron job for JEE/NEET students
-2025-06-10 18:40:00 [INFO]: Running cron job for JEE/NEET students
-2025-06-10 18:41:00 [INFO]: Running cron job for JEE/NEET students
-2025-06-10 18:42:00 [INFO]: Running cron job for JEE/NEET students
-2025-06-10 18:43:00 [INFO]: Running cron job for JEE/NEET students
-2025-06-10 18:44:00 [INFO]: Running cron job for JEE/NEET students
-2025-06-10 18:45:00 [INFO]: Running cron job for JEE/NEET students
-2025-06-10 18:46:00 [INFO]: Running cron job for JEE/NEET students
-2025-06-10 18:47:00 [INFO]: Running cron job for JEE/NEET students
-2025-06-10 18:48:00 [INFO]: Running cron job for JEE/NEET students
-2025-06-10 18:49:00 [INFO]: Running cron job for JEE/NEET students
-2025-06-10 18:50:00 [INFO]: Running cron job for JEE/NEET students
-2025-06-10 18:51:00 [INFO]: Running cron job for JEE/NEET students
-2025-06-10 18:52:00 [INFO]: Running cron job for JEE/NEET students
-2025-06-10 18:53:00 [INFO]: Running cron job for JEE/NEET students
-2025-06-10 18:54:00 [INFO]: Running cron job for JEE/NEET students
-2025-06-10 18:55:00 [INFO]: Running cron job for JEE/NEET students
-2025-06-10 18:56:00 [INFO]: Running cron job for JEE/NEET students
-2025-06-10 18:57:00 [INFO]: Running cron job for JEE/NEET students
-2025-06-10 18:58:00 [INFO]: Running cron job for JEE/NEET students
-2025-06-10 18:59:00 [INFO]: Running cron job for JEE/NEET students
-2025-06-10 19:00:00 [INFO]: Running cron job for JEE/NEET students
-2025-06-10 19:00:00 [INFO]: Running performance update for JEE/NEET students
-2025-06-10 19:00:02 [INFO]: Performance update completed successfully
-2025-06-10 19:01:00 [INFO]: Running cron job for JEE/NEET students
-2025-06-10 19:06:00 [INFO]: Running cron job for JEE/NEET students
-2025-06-10 19:07:00 [INFO]: Running cron job for JEE/NEET students
-2025-06-10 19:08:00 [INFO]: Running cron job for JEE/NEET students
-2025-06-10 19:09:00 [INFO]: Running cron job for JEE/NEET students
-2025-06-10 19:10:00 [INFO]: Running cron job for JEE/NEET students
-2025-06-10 19:11:00 [INFO]: Running cron job for JEE/NEET students
-2025-06-10 19:12:00 [INFO]: Running cron job for JEE/NEET students
-2025-06-10 19:13:00 [INFO]: Running cron job for JEE/NEET students
-2025-06-10 19:14:00 [INFO]: Running cron job for JEE/NEET students
-2025-06-10 19:15:00 [INFO]: Running cron job for JEE/NEET students
-2025-06-10 23:07:00 [INFO]: Running cron job for JEE/NEET students
-2025-06-10 23:08:00 [INFO]: Running cron job for JEE/NEET students
-2025-06-10 23:09:00 [INFO]: Running cron job for JEE/NEET students
-2025-06-10 23:10:00 [INFO]: Running cron job for JEE/NEET students
-2025-06-10 23:13:00 [INFO]: Running cron job for JEE/NEET students
-2025-06-10 23:14:00 [INFO]: Running cron job for JEE/NEET students
-2025-06-10 23:15:00 [INFO]: Running cron job for JEE/NEET students
-2025-06-10 23:16:00 [INFO]: Running cron job for JEE/NEET students
-2025-06-10 23:17:00 [INFO]: Running cron job for JEE/NEET students
-2025-06-10 23:19:00 [INFO]: Running cron job for JEE/NEET students
-2025-06-10 23:20:00 [INFO]: Running cron job for JEE/NEET students
-2025-06-10 23:21:00 [INFO]: Running cron job for JEE/NEET students
-2025-06-10 23:22:00 [INFO]: Running cron job for JEE/NEET students
-2025-06-10 23:23:00 [INFO]: Running cron job for JEE/NEET students
-2025-06-10 23:24:00 [INFO]: Running cron job for JEE/NEET students
-2025-06-10 23:25:00 [INFO]: Running cron job for JEE/NEET students
-2025-06-10 23:26:00 [INFO]: Running cron job for JEE/NEET students
-2025-06-10 23:27:00 [INFO]: Running cron job for JEE/NEET students
-2025-06-10 23:28:00 [INFO]: Running cron job for JEE/NEET students
-2025-06-10 23:29:00 [INFO]: Running cron job for JEE/NEET students
-2025-06-10 23:30:00 [INFO]: Running cron job for JEE/NEET students
-2025-06-10 23:31:00 [INFO]: Running cron job for JEE/NEET students
-2025-06-10 23:32:00 [INFO]: Running cron job for JEE/NEET students
-2025-06-10 23:33:00 [INFO]: Running cron job for JEE/NEET students
-2025-06-10 23:34:00 [INFO]: Running cron job for JEE/NEET students
-2025-06-10 23:35:00 [INFO]: Running cron job for JEE/NEET students
-2025-06-10 23:36:00 [INFO]: Running cron job for JEE/NEET students
-2025-06-10 23:37:00 [INFO]: Running cron job for JEE/NEET students
-2025-06-10 23:38:00 [INFO]: Running cron job for JEE/NEET students
-2025-06-10 23:39:00 [INFO]: Running cron job for JEE/NEET students
-2025-06-10 23:40:00 [INFO]: Running cron job for JEE/NEET students
-2025-06-10 23:41:00 [INFO]: Running cron job for JEE/NEET students
-2025-06-10 23:42:00 [INFO]: Running cron job for JEE/NEET students
-2025-06-10 23:43:00 [INFO]: Running cron job for JEE/NEET students
-2025-06-10 23:44:00 [INFO]: Running cron job for JEE/NEET students
-2025-06-10 23:45:00 [INFO]: Running cron job for JEE/NEET students
-2025-06-10 23:46:00 [INFO]: Running cron job for JEE/NEET students
-2025-06-10 23:47:00 [INFO]: Running cron job for JEE/NEET students
-2025-06-10 23:49:00 [INFO]: Running cron job for JEE/NEET students
-2025-06-10 23:50:00 [INFO]: Running cron job for JEE/NEET students
-2025-06-10 23:51:00 [INFO]: Running cron job for JEE/NEET students
-2025-06-10 23:52:00 [INFO]: Running cron job for JEE/NEET students
-2025-06-10 23:53:00 [INFO]: Running cron job for JEE/NEET students
-2025-06-10 23:54:00 [INFO]: Running cron job for JEE/NEET students
-2025-06-10 23:55:00 [INFO]: Running cron job for JEE/NEET students
-2025-06-10 23:56:00 [INFO]: Running cron job for JEE/NEET students
-2025-06-10 23:57:00 [INFO]: Running cron job for JEE/NEET students
-2025-06-10 23:58:00 [INFO]: Running cron job for JEE/NEET students
-2025-06-10 23:59:00 [INFO]: Running cron job for JEE/NEET students
-2025-06-11 00:00:00 [INFO]: Running performance update for JEE/NEET students
-2025-06-11 00:00:00 [INFO]: Running practice creation for JEE/NEET students
-2025-06-11 00:00:00 [INFO]: Running cron job for JEE/NEET students
-2025-06-11 00:00:04 [INFO]: Performance update completed successfully
-2025-06-11 00:00:05 [INFO]: Practice creation completed successfully
-2025-06-11 00:01:00 [INFO]: Running cron job for JEE/NEET students
-2025-06-11 00:02:00 [INFO]: Running cron job for JEE/NEET students
-2025-06-11 00:03:00 [INFO]: Running cron job for JEE/NEET students
-2025-06-11 00:04:00 [INFO]: Running cron job for JEE/NEET students
-2025-06-11 00:05:00 [INFO]: Running cron job for JEE/NEET students
-2025-06-11 00:06:00 [INFO]: Running cron job for JEE/NEET students
-2025-06-11 00:07:00 [INFO]: Running cron job for JEE/NEET students
-2025-06-11 00:08:00 [INFO]: Running cron job for JEE/NEET students
-2025-06-11 00:09:00 [INFO]: Running cron job for JEE/NEET students
-2025-06-11 00:10:00 [INFO]: Running cron job for JEE/NEET students
-2025-06-11 00:11:00 [INFO]: Running cron job for JEE/NEET students
-2025-06-11 00:12:00 [INFO]: Running cron job for JEE/NEET students
-2025-06-11 00:13:00 [INFO]: Running cron job for JEE/NEET students
-2025-06-11 00:14:00 [INFO]: Running cron job for JEE/NEET students
-2025-06-11 00:15:00 [INFO]: Running cron job for JEE/NEET students
-2025-06-11 00:16:00 [INFO]: Running cron job for JEE/NEET students
-2025-06-11 00:17:00 [INFO]: Running cron job for JEE/NEET students
-2025-06-11 00:18:00 [INFO]: Running cron job for JEE/NEET students
-2025-06-11 00:19:00 [INFO]: Running cron job for JEE/NEET students
-2025-06-11 00:20:00 [INFO]: Running cron job for JEE/NEET students
-2025-06-11 00:21:00 [INFO]: Running cron job for JEE/NEET students
-2025-06-11 00:22:00 [INFO]: Running cron job for JEE/NEET students
-2025-06-11 00:23:00 [INFO]: Running cron job for JEE/NEET students
-2025-06-11 00:24:00 [INFO]: Running cron job for JEE/NEET students
-2025-06-11 00:25:00 [INFO]: Running cron job for JEE/NEET students
-2025-06-11 00:26:00 [INFO]: Running cron job for JEE/NEET students
-2025-06-11 00:27:00 [INFO]: Running cron job for JEE/NEET students
-2025-06-11 00:28:00 [INFO]: Running cron job for JEE/NEET students
-2025-06-11 00:29:00 [INFO]: Running cron job for JEE/NEET students
-2025-06-11 00:30:00 [INFO]: Running cron job for JEE/NEET students
-2025-06-11 00:31:00 [INFO]: Running cron job for JEE/NEET students
-2025-06-11 00:32:00 [INFO]: Running cron job for JEE/NEET students
-2025-06-11 00:33:00 [INFO]: Running cron job for JEE/NEET students
-2025-06-11 00:34:00 [INFO]: Running cron job for JEE/NEET students
-2025-06-11 00:35:00 [INFO]: Running cron job for JEE/NEET students
-2025-06-11 00:36:00 [INFO]: Running cron job for JEE/NEET students
-2025-06-11 00:37:00 [INFO]: Running cron job for JEE/NEET students
-2025-06-11 00:38:00 [INFO]: Running cron job for JEE/NEET students
-2025-06-11 00:39:00 [INFO]: Running cron job for JEE/NEET students
-2025-06-11 00:40:00 [INFO]: Running cron job for JEE/NEET students
-2025-06-11 00:41:00 [INFO]: Running cron job for JEE/NEET students
-2025-06-11 00:42:00 [INFO]: Running cron job for JEE/NEET students
-2025-06-11 00:43:00 [INFO]: Running cron job for JEE/NEET students
-2025-06-11 00:44:00 [INFO]: Running cron job for JEE/NEET students
-2025-06-11 00:45:00 [INFO]: Running cron job for JEE/NEET students
-2025-06-11 00:46:00 [INFO]: Running cron job for JEE/NEET students
-2025-06-11 00:47:00 [INFO]: Running cron job for JEE/NEET students
-2025-06-11 00:48:00 [INFO]: Running cron job for JEE/NEET students
-2025-06-11 00:49:00 [INFO]: Running cron job for JEE/NEET students
-2025-06-11 00:50:00 [INFO]: Running cron job for JEE/NEET students
-2025-06-11 00:51:00 [INFO]: Running cron job for JEE/NEET students
-2025-06-11 00:52:00 [INFO]: Running cron job for JEE/NEET students
-2025-06-11 00:53:00 [INFO]: Running cron job for JEE/NEET students
-2025-06-11 00:54:00 [INFO]: Running cron job for JEE/NEET students
-2025-06-11 00:55:00 [INFO]: Running cron job for JEE/NEET students
-2025-06-11 00:56:00 [INFO]: Running cron job for JEE/NEET students
-2025-06-11 00:57:00 [INFO]: Running cron job for JEE/NEET students
-2025-06-11 00:58:00 [INFO]: Running cron job for JEE/NEET students
-2025-06-11 00:59:00 [INFO]: Running cron job for JEE/NEET students
-2025-06-11 01:00:00 [INFO]: Running performance update for JEE/NEET students
-2025-06-11 01:00:00 [INFO]: Running cron job for JEE/NEET students
-2025-06-11 01:00:02 [INFO]: Performance update completed successfully
-2025-06-11 01:01:00 [INFO]: Running cron job for JEE/NEET students
-2025-06-11 01:02:00 [INFO]: Running cron job for JEE/NEET students
-2025-06-11 01:03:00 [INFO]: Running cron job for JEE/NEET students
-2025-06-11 01:04:00 [INFO]: Running cron job for JEE/NEET students
-2025-06-11 01:05:00 [INFO]: Running cron job for JEE/NEET students
-2025-06-11 01:06:00 [INFO]: Running cron job for JEE/NEET students
-2025-06-11 01:07:00 [INFO]: Running cron job for JEE/NEET students
-2025-06-11 01:08:00 [INFO]: Running cron job for JEE/NEET students
-2025-06-11 01:09:00 [INFO]: Running cron job for JEE/NEET students
-2025-06-11 01:10:00 [INFO]: Running cron job for JEE/NEET students
-2025-06-11 01:11:00 [INFO]: Running cron job for JEE/NEET students
-2025-06-11 01:12:00 [INFO]: Running cron job for JEE/NEET students
-2025-06-11 01:13:00 [INFO]: Running cron job for JEE/NEET students
-2025-06-11 01:14:00 [INFO]: Running cron job for JEE/NEET students
-2025-06-11 01:15:00 [INFO]: Running cron job for JEE/NEET students
-2025-06-11 01:16:00 [INFO]: Running cron job for JEE/NEET students
-2025-06-11 01:17:00 [INFO]: Running cron job for JEE/NEET students
-2025-06-11 01:18:00 [INFO]: Running cron job for JEE/NEET students
-2025-06-11 01:19:00 [INFO]: Running cron job for JEE/NEET students
-2025-06-11 01:20:00 [INFO]: Running cron job for JEE/NEET students
-2025-06-11 01:21:00 [INFO]: Running cron job for JEE/NEET students
-2025-06-11 01:23:00 [INFO]: Running cron job for JEE/NEET students
-2025-06-11 01:24:00 [INFO]: Running cron job for JEE/NEET students
-2025-06-11 01:25:00 [INFO]: Running cron job for JEE/NEET students
-2025-06-11 01:26:00 [INFO]: Running cron job for JEE/NEET students
-2025-06-11 01:27:00 [INFO]: Running cron job for JEE/NEET students
-2025-06-11 01:28:00 [INFO]: Running cron job for JEE/NEET students
-2025-06-11 01:29:00 [INFO]: Running cron job for JEE/NEET students
-2025-06-11 01:30:00 [INFO]: Running cron job for JEE/NEET students
-2025-06-11 01:31:00 [INFO]: Running cron job for JEE/NEET students
-2025-06-11 01:32:00 [INFO]: Running cron job for JEE/NEET students
-2025-06-11 01:33:00 [INFO]: Running cron job for JEE/NEET students
-2025-06-11 01:34:00 [INFO]: Running cron job for JEE/NEET students
-2025-06-11 01:35:00 [INFO]: Running cron job for JEE/NEET students
-2025-06-11 01:36:00 [INFO]: Running cron job for JEE/NEET students
-2025-06-11 01:37:00 [INFO]: Running cron job for JEE/NEET students
-2025-06-11 01:38:00 [INFO]: Running cron job for JEE/NEET students
-2025-06-11 01:39:00 [INFO]: Running cron job for JEE/NEET students
-2025-06-11 01:40:00 [INFO]: Running cron job for JEE/NEET students
-2025-06-11 01:41:00 [INFO]: Running cron job for JEE/NEET students
-2025-06-11 01:42:00 [INFO]: Running cron job for JEE/NEET students
-2025-06-11 01:43:00 [INFO]: Running cron job for JEE/NEET students
-2025-06-11 01:44:00 [INFO]: Running cron job for JEE/NEET students
-2025-06-11 01:45:00 [INFO]: Running cron job for JEE/NEET students
-2025-06-11 01:46:00 [INFO]: Running cron job for JEE/NEET students
-2025-06-11 01:47:00 [INFO]: Running cron job for JEE/NEET students
-2025-06-11 01:48:00 [INFO]: Running cron job for JEE/NEET students
-2025-06-11 01:49:00 [INFO]: Running cron job for JEE/NEET students
-2025-06-11 01:50:00 [INFO]: Running cron job for JEE/NEET students
-2025-06-11 01:51:00 [INFO]: Running cron job for JEE/NEET students
-2025-06-11 01:52:00 [INFO]: Running cron job for JEE/NEET students
-2025-06-11 01:53:00 [INFO]: Running cron job for JEE/NEET students
-2025-06-11 01:54:00 [INFO]: Running cron job for JEE/NEET students
-2025-06-11 01:55:00 [INFO]: Running cron job for JEE/NEET students
-2025-06-11 01:56:00 [INFO]: Running cron job for JEE/NEET students
-2025-06-11 01:57:00 [INFO]: Running cron job for JEE/NEET students
-2025-06-11 01:58:00 [INFO]: Running cron job for JEE/NEET students
-2025-06-11 01:59:00 [INFO]: Running cron job for JEE/NEET students
-2025-06-11 02:00:00 [INFO]: Running performance update for JEE/NEET students
-2025-06-11 02:00:00 [INFO]: Running cron job for JEE/NEET students
-2025-06-11 02:00:04 [INFO]: Performance update completed successfully
-2025-06-11 02:01:00 [INFO]: Running cron job for JEE/NEET students
-2025-06-11 02:02:00 [INFO]: Running cron job for JEE/NEET students
-2025-06-11 02:03:00 [INFO]: Running cron job for JEE/NEET students
-2025-06-11 02:04:00 [INFO]: Running cron job for JEE/NEET students
-2025-06-11 02:05:00 [INFO]: Running cron job for JEE/NEET students
-2025-06-11 02:06:00 [INFO]: Running cron job for JEE/NEET students
-2025-06-11 02:07:00 [INFO]: Running cron job for JEE/NEET students
-2025-06-11 02:08:00 [INFO]: Running cron job for JEE/NEET students
-2025-06-11 02:09:00 [INFO]: Running cron job for JEE/NEET students
-2025-06-11 02:10:00 [INFO]: Running cron job for JEE/NEET students
-2025-06-11 02:11:00 [INFO]: Running cron job for JEE/NEET students
-2025-06-11 02:12:00 [INFO]: Running cron job for JEE/NEET students
-2025-06-11 11:32:00 [INFO]: Running cron job for JEE/NEET students
-2025-06-11 11:33:00 [INFO]: Running cron job for JEE/NEET students
-2025-06-11 11:34:00 [INFO]: Running cron job for JEE/NEET students
-2025-06-11 11:35:00 [INFO]: Running cron job for JEE/NEET students
-2025-06-11 11:36:00 [INFO]: Running cron job for JEE/NEET students
-2025-06-11 11:37:00 [INFO]: Running cron job for JEE/NEET students
-2025-06-11 11:38:00 [INFO]: Running cron job for JEE/NEET students
-2025-06-11 11:39:00 [INFO]: Running cron job for JEE/NEET students
-2025-06-11 11:40:00 [INFO]: Running cron job for JEE/NEET students
-2025-06-11 11:41:00 [INFO]: Running cron job for JEE/NEET students
-2025-06-11 11:42:00 [INFO]: Running cron job for JEE/NEET students
-2025-06-11 11:43:00 [INFO]: Running cron job for JEE/NEET students
-2025-06-11 11:44:00 [INFO]: Running cron job for JEE/NEET students
-2025-06-11 11:45:00 [INFO]: Running cron job for JEE/NEET students
-2025-06-11 11:46:00 [INFO]: Running cron job for JEE/NEET students
-2025-06-11 11:47:00 [INFO]: Running cron job for JEE/NEET students
-2025-06-11 11:48:00 [INFO]: Running cron job for JEE/NEET students
-2025-06-11 11:49:00 [INFO]: Running cron job for JEE/NEET students
-2025-06-11 11:50:00 [INFO]: Running cron job for JEE/NEET students
-2025-06-11 11:51:00 [INFO]: Running cron job for JEE/NEET students
-2025-06-11 11:52:00 [INFO]: Running cron job for JEE/NEET students
-2025-06-11 11:53:00 [INFO]: Running cron job for JEE/NEET students
-2025-06-11 11:54:00 [INFO]: Running cron job for JEE/NEET students
-2025-06-11 11:55:00 [INFO]: Running cron job for JEE/NEET students
-2025-06-11 11:56:00 [INFO]: Running cron job for JEE/NEET students
-2025-06-11 11:57:00 [INFO]: Running cron job for JEE/NEET students
-2025-06-11 11:58:00 [INFO]: Running cron job for JEE/NEET students
-2025-06-11 11:59:00 [INFO]: Running cron job for JEE/NEET students
-2025-06-11 12:00:00 [INFO]: Running performance update for JEE/NEET students
-2025-06-11 12:00:00 [INFO]: Running cron job for JEE/NEET students
-2025-06-11 12:00:04 [INFO]: Performance update completed successfully
-2025-06-11 12:01:00 [INFO]: Running cron job for JEE/NEET students
-2025-06-11 12:02:00 [INFO]: Running cron job for JEE/NEET students
-2025-06-11 12:03:00 [INFO]: Running cron job for JEE/NEET students
-2025-06-11 12:04:00 [INFO]: Running cron job for JEE/NEET students
-2025-06-11 12:05:00 [INFO]: Running cron job for JEE/NEET students
-2025-06-11 12:06:00 [INFO]: Running cron job for JEE/NEET students
-2025-06-11 12:07:00 [INFO]: Running cron job for JEE/NEET students
-2025-06-11 12:08:00 [INFO]: Running cron job for JEE/NEET students
-2025-06-11 12:09:00 [INFO]: Running cron job for JEE/NEET students
-2025-06-11 12:10:00 [INFO]: Running cron job for JEE/NEET students
-2025-06-11 12:11:00 [INFO]: Running cron job for JEE/NEET students
-2025-06-11 12:12:00 [INFO]: Running cron job for JEE/NEET students
-2025-06-11 12:13:00 [INFO]: Running cron job for JEE/NEET students
-2025-06-11 12:14:00 [INFO]: Running cron job for JEE/NEET students
-2025-06-11 12:15:00 [INFO]: Running cron job for JEE/NEET students
-2025-06-11 12:16:00 [INFO]: Running cron job for JEE/NEET students
-2025-06-11 12:17:00 [INFO]: Running cron job for JEE/NEET students
-2025-06-11 12:18:00 [INFO]: Running cron job for JEE/NEET students
-2025-06-11 12:19:00 [INFO]: Running cron job for JEE/NEET students
-2025-06-11 12:20:00 [INFO]: Running cron job for JEE/NEET students
-2025-06-11 12:21:00 [INFO]: Running cron job for JEE/NEET students
-2025-06-11 12:22:00 [INFO]: Running cron job for JEE/NEET students
-2025-06-11 12:23:00 [INFO]: Running cron job for JEE/NEET students
-2025-06-11 12:24:00 [INFO]: Running cron job for JEE/NEET students
-2025-06-11 12:25:00 [INFO]: Running cron job for JEE/NEET students
-2025-06-11 12:26:00 [INFO]: Running cron job for JEE/NEET students
-2025-06-11 12:27:00 [INFO]: Running cron job for JEE/NEET students
-2025-06-11 12:28:00 [INFO]: Running cron job for JEE/NEET students
-2025-06-11 12:29:00 [INFO]: Running cron job for JEE/NEET students
-2025-06-11 12:30:00 [INFO]: Running cron job for JEE/NEET students
-2025-06-11 12:31:00 [INFO]: Running cron job for JEE/NEET students
-2025-06-11 12:32:00 [INFO]: Running cron job for JEE/NEET students
-2025-06-11 12:33:00 [INFO]: Running cron job for JEE/NEET students
-2025-06-11 12:34:00 [INFO]: Running cron job for JEE/NEET students
-2025-06-11 12:35:00 [INFO]: Running cron job for JEE/NEET students
-2025-06-11 12:36:00 [INFO]: Running cron job for JEE/NEET students
-2025-06-11 12:37:00 [INFO]: Running cron job for JEE/NEET students
-2025-06-11 12:38:00 [INFO]: Running cron job for JEE/NEET students
-2025-06-11 12:39:00 [INFO]: Running cron job for JEE/NEET students
-2025-06-11 12:40:00 [INFO]: Running cron job for JEE/NEET students
-2025-06-11 12:41:00 [INFO]: Running cron job for JEE/NEET students
-2025-06-11 12:42:00 [INFO]: Running cron job for JEE/NEET students
-2025-06-11 12:43:00 [INFO]: Running cron job for JEE/NEET students
-2025-06-11 12:44:00 [INFO]: Running cron job for JEE/NEET students
-2025-06-11 12:45:00 [INFO]: Running cron job for JEE/NEET students
-2025-06-11 12:46:00 [INFO]: Running cron job for JEE/NEET students
-2025-06-11 12:47:00 [INFO]: Running cron job for JEE/NEET students
-2025-06-11 12:48:00 [INFO]: Running cron job for JEE/NEET students
-2025-06-11 12:49:00 [INFO]: Running cron job for JEE/NEET students
-2025-06-11 12:50:00 [INFO]: Running cron job for JEE/NEET students
-2025-06-11 12:51:00 [INFO]: Running cron job for JEE/NEET students
-2025-06-11 12:52:00 [INFO]: Running cron job for JEE/NEET students
-2025-06-11 12:53:00 [INFO]: Running cron job for JEE/NEET students
-2025-06-11 12:54:00 [INFO]: Running cron job for JEE/NEET students
-2025-06-11 12:55:00 [INFO]: Running cron job for JEE/NEET students
-2025-06-11 12:56:00 [INFO]: Running cron job for JEE/NEET students
-2025-06-11 12:57:00 [INFO]: Running cron job for JEE/NEET students
-2025-06-11 12:58:00 [INFO]: Running cron job for JEE/NEET students
-2025-06-11 12:59:00 [INFO]: Running cron job for JEE/NEET students
-2025-06-11 13:00:00 [INFO]: Running cron job for JEE/NEET students
-2025-06-11 13:00:00 [INFO]: Running performance update for JEE/NEET students
-2025-06-11 13:00:04 [INFO]: Performance update completed successfully
-2025-06-11 13:01:00 [INFO]: Running cron job for JEE/NEET students
-2025-06-11 13:02:00 [INFO]: Running cron job for JEE/NEET students
-2025-06-11 13:03:00 [INFO]: Running cron job for JEE/NEET students
-2025-06-11 13:04:00 [INFO]: Running cron job for JEE/NEET students
-2025-06-11 13:05:00 [INFO]: Running cron job for JEE/NEET students
-2025-06-11 13:06:00 [INFO]: Running cron job for JEE/NEET students
-2025-06-11 13:07:00 [INFO]: Running cron job for JEE/NEET students
-2025-06-11 13:08:00 [INFO]: Running cron job for JEE/NEET students
-2025-06-11 13:09:00 [INFO]: Running cron job for JEE/NEET students
-2025-06-11 13:10:00 [INFO]: Running cron job for JEE/NEET students
-2025-06-11 13:11:00 [INFO]: Running cron job for JEE/NEET students
-2025-06-11 13:12:00 [INFO]: Running cron job for JEE/NEET students
-2025-06-11 13:13:00 [INFO]: Running cron job for JEE/NEET students
-2025-06-11 13:14:00 [INFO]: Running cron job for JEE/NEET students
-2025-06-11 13:15:00 [INFO]: Running cron job for JEE/NEET students
-2025-06-11 13:16:00 [INFO]: Running cron job for JEE/NEET students
-2025-06-11 13:17:00 [INFO]: Running cron job for JEE/NEET students
-2025-06-11 13:18:00 [INFO]: Running cron job for JEE/NEET students
-2025-06-11 13:19:00 [INFO]: Running cron job for JEE/NEET students
-2025-06-11 13:20:00 [INFO]: Running cron job for JEE/NEET students
-2025-06-11 13:21:00 [INFO]: Running cron job for JEE/NEET students
-2025-06-11 13:22:00 [INFO]: Running cron job for JEE/NEET students
-2025-06-11 13:23:00 [INFO]: Running cron job for JEE/NEET students
-2025-06-11 13:24:00 [INFO]: Running cron job for JEE/NEET students
-2025-06-11 13:25:00 [INFO]: Running cron job for JEE/NEET students
-2025-06-11 13:26:00 [INFO]: Running cron job for JEE/NEET students
-2025-06-11 13:27:00 [INFO]: Running cron job for JEE/NEET students
-2025-06-11 13:28:00 [INFO]: Running cron job for JEE/NEET students
-2025-06-11 13:29:00 [INFO]: Running cron job for JEE/NEET students
-2025-06-11 13:30:00 [INFO]: Running cron job for JEE/NEET students
-2025-06-11 13:31:00 [INFO]: Running cron job for JEE/NEET students
-2025-06-11 13:32:00 [INFO]: Running cron job for JEE/NEET students
-2025-06-11 13:33:00 [INFO]: Running cron job for JEE/NEET students
-2025-06-11 13:34:00 [INFO]: Running cron job for JEE/NEET students
-2025-06-11 13:35:00 [INFO]: Running cron job for JEE/NEET students
-2025-06-11 13:36:00 [INFO]: Running cron job for JEE/NEET students
-2025-06-11 13:37:00 [INFO]: Running cron job for JEE/NEET students
-2025-06-11 13:38:00 [INFO]: Running cron job for JEE/NEET students
-2025-06-11 13:39:00 [INFO]: Running cron job for JEE/NEET students
-2025-06-11 13:40:00 [INFO]: Running cron job for JEE/NEET students
-2025-06-11 13:41:00 [INFO]: Running cron job for JEE/NEET students
-2025-06-11 13:42:00 [INFO]: Running cron job for JEE/NEET students
-2025-06-11 13:43:00 [INFO]: Running cron job for JEE/NEET students
-2025-06-11 13:44:00 [INFO]: Running cron job for JEE/NEET students
-2025-06-11 13:45:00 [INFO]: Running cron job for JEE/NEET students
-2025-06-11 13:46:00 [INFO]: Running cron job for JEE/NEET students
-2025-06-11 13:47:00 [INFO]: Running cron job for JEE/NEET students
-2025-06-11 13:48:00 [INFO]: Running cron job for JEE/NEET students
-2025-06-11 13:49:00 [INFO]: Running cron job for JEE/NEET students
-2025-06-11 13:50:00 [INFO]: Running cron job for JEE/NEET students
-2025-06-11 13:51:00 [INFO]: Running cron job for JEE/NEET students
-2025-06-11 13:52:00 [INFO]: Running cron job for JEE/NEET students
-2025-06-11 13:53:00 [INFO]: Running cron job for JEE/NEET students
-2025-06-11 13:54:00 [INFO]: Running cron job for JEE/NEET students
-2025-06-11 13:55:00 [INFO]: Running cron job for JEE/NEET students
-2025-06-11 13:56:00 [INFO]: Running cron job for JEE/NEET students
-2025-06-11 13:57:00 [INFO]: Running cron job for JEE/NEET students
-2025-06-11 13:58:00 [INFO]: Running cron job for JEE/NEET students
-2025-06-11 13:59:00 [INFO]: Running cron job for JEE/NEET students
-2025-06-11 14:00:00 [INFO]: Running performance update for JEE/NEET students
-2025-06-11 14:00:00 [INFO]: Running cron job for JEE/NEET students
-2025-06-11 14:00:02 [INFO]: Performance update completed successfully
-2025-06-11 14:01:00 [INFO]: Running cron job for JEE/NEET students
-2025-06-11 14:02:00 [INFO]: Running cron job for JEE/NEET students
-2025-06-11 14:03:00 [INFO]: Running cron job for JEE/NEET students
-2025-06-11 14:04:00 [INFO]: Running cron job for JEE/NEET students
-2025-06-11 14:05:00 [INFO]: Running cron job for JEE/NEET students
-2025-06-11 14:06:00 [INFO]: Running cron job for JEE/NEET students
-2025-06-11 14:07:00 [INFO]: Running cron job for JEE/NEET students
-2025-06-11 14:08:00 [INFO]: Running cron job for JEE/NEET students
-2025-06-11 14:09:00 [INFO]: Running cron job for JEE/NEET students
-2025-06-11 14:10:00 [INFO]: Running cron job for JEE/NEET students
-2025-06-11 14:11:00 [INFO]: Running cron job for JEE/NEET students
-2025-06-11 14:12:00 [INFO]: Running cron job for JEE/NEET students
-2025-06-11 14:13:00 [INFO]: Running cron job for JEE/NEET students
-2025-06-11 14:14:00 [INFO]: Running cron job for JEE/NEET students
-2025-06-11 14:15:00 [INFO]: Running cron job for JEE/NEET students
-2025-06-11 14:16:00 [INFO]: Running cron job for JEE/NEET students
-2025-06-11 14:17:00 [INFO]: Running cron job for JEE/NEET students
-2025-06-11 14:18:00 [INFO]: Running cron job for JEE/NEET students
-2025-06-11 14:53:00 [INFO]: Running cron job for JEE/NEET students
-2025-06-11 14:54:00 [INFO]: Running cron job for JEE/NEET students
-2025-06-11 14:55:00 [INFO]: Running cron job for JEE/NEET students
-2025-06-11 14:56:00 [INFO]: Running cron job for JEE/NEET students
-2025-06-11 14:57:00 [INFO]: Running cron job for JEE/NEET students
-2025-06-11 14:59:00 [INFO]: Running cron job for JEE/NEET students
-2025-06-11 15:00:00 [INFO]: Running cron job for JEE/NEET students
-2025-06-11 15:00:00 [INFO]: Running performance update for JEE/NEET students
-2025-06-11 15:00:04 [INFO]: Performance update completed successfully
-2025-06-11 15:01:00 [INFO]: Running cron job for JEE/NEET students
-2025-06-11 15:02:00 [INFO]: Running cron job for JEE/NEET students
-2025-06-11 15:03:00 [INFO]: Running cron job for JEE/NEET students
-2025-06-11 15:04:00 [INFO]: Running cron job for JEE/NEET students
-2025-06-11 15:05:00 [INFO]: Running cron job for JEE/NEET students
-2025-06-11 15:06:00 [INFO]: Running cron job for JEE/NEET students
-2025-06-11 15:07:00 [INFO]: Running cron job for JEE/NEET students
-2025-06-11 15:08:00 [INFO]: Running cron job for JEE/NEET students
-2025-06-11 15:09:00 [INFO]: Running cron job for JEE/NEET students
-2025-06-11 15:10:00 [INFO]: Running cron job for JEE/NEET students
-2025-06-11 15:11:00 [INFO]: Running cron job for JEE/NEET students
-2025-06-11 15:12:00 [INFO]: Running cron job for JEE/NEET students
-2025-06-11 15:13:00 [INFO]: Running cron job for JEE/NEET students
-2025-06-11 15:14:00 [INFO]: Running cron job for JEE/NEET students
-2025-06-11 15:15:00 [INFO]: Running cron job for JEE/NEET students
-2025-06-11 15:16:00 [INFO]: Running cron job for JEE/NEET students
-2025-06-11 15:17:00 [INFO]: Running cron job for JEE/NEET students
-2025-06-11 15:18:00 [INFO]: Running cron job for JEE/NEET students
-2025-06-11 15:19:00 [INFO]: Running cron job for JEE/NEET students
-2025-06-11 15:20:00 [INFO]: Running cron job for JEE/NEET students
-2025-06-11 15:21:00 [INFO]: Running cron job for JEE/NEET students
-2025-06-11 15:22:00 [INFO]: Running cron job for JEE/NEET students
-2025-06-11 15:23:00 [INFO]: Running cron job for JEE/NEET students
-2025-06-11 15:24:00 [INFO]: Running cron job for JEE/NEET students
-2025-06-11 15:25:00 [INFO]: Running cron job for JEE/NEET students
-2025-06-11 15:26:00 [INFO]: Running cron job for JEE/NEET students
-2025-06-11 15:27:00 [INFO]: Running cron job for JEE/NEET students
-2025-06-11 15:28:00 [INFO]: Running cron job for JEE/NEET students
-2025-06-11 15:29:00 [INFO]: Running cron job for JEE/NEET students
-2025-06-11 15:30:00 [INFO]: Running cron job for JEE/NEET students
-2025-06-11 15:31:00 [INFO]: Running cron job for JEE/NEET students
-2025-06-11 15:32:00 [INFO]: Running cron job for JEE/NEET students
-2025-06-11 15:33:00 [INFO]: Running cron job for JEE/NEET students
-2025-06-11 15:34:00 [INFO]: Running cron job for JEE/NEET students
-2025-06-11 15:35:00 [INFO]: Running cron job for JEE/NEET students
-2025-06-11 15:36:00 [INFO]: Running cron job for JEE/NEET students
-2025-06-11 15:37:00 [INFO]: Running cron job for JEE/NEET students
-2025-06-11 15:38:00 [INFO]: Running cron job for JEE/NEET students
-2025-06-11 15:39:00 [INFO]: Running cron job for JEE/NEET students
-2025-06-11 15:40:00 [INFO]: Running cron job for JEE/NEET students
-2025-06-11 15:55:00 [INFO]: Running performance update for JEE/NEET students
-2025-06-11 15:55:04 [INFO]: Performance update completed successfully
-2025-06-11 16:00:00 [INFO]: Running performance update for JEE/NEET students
-2025-06-11 16:00:02 [INFO]: Performance update completed successfully
-2025-06-11 18:00:00 [INFO]: Running performance update for JEE/NEET students
-2025-06-11 18:00:02 [INFO]: Performance update completed successfully
-2025-06-11 18:15:00 [INFO]: Running performance update for JEE/NEET students
-2025-06-11 18:15:04 [INFO]: Performance update completed successfully
-2025-06-11 18:40:00 [INFO]: Running performance update for JEE/NEET students
-2025-06-11 18:40:04 [ERROR]: Error in cron job: 
-Invalid `prisma.user.count()` invocation in
-E:\Development\RankMarg\RankMarg-Official\apps\backend\src\services\auto\performance.service.ts:16:43
-
-  13 let offset = 0;
-  14 
-  15 while (true) {
-→ 16   const userCount = await prisma.user.count(
-Error querying the database: ERROR: The requested endpoint could not be found, or you don't have access to it. Please check the provided ID and try again.
-2025-06-11 18:45:00 [INFO]: Running performance update for JEE/NEET students
-2025-06-11 18:45:02 [ERROR]: Error in cron job: 
-Invalid `prisma.user.count()` invocation in
-E:\Development\RankMarg\RankMarg-Official\apps\backend\src\services\auto\performance.service.ts:16:43
-
-  13 let offset = 0;
-  14 
-  15 while (true) {
-→ 16   const userCount = await prisma.user.count(
-Error querying the database: ERROR: The requested endpoint could not be found, or you don't have access to it. Please check the provided ID and try again.
-2025-06-11 18:50:00 [INFO]: Running performance update for JEE/NEET students
-2025-06-11 18:50:03 [ERROR]: Error in cron job: 
-Invalid `prisma.user.count()` invocation in
-E:\Development\RankMarg\RankMarg-Official\apps\backend\src\services\auto\performance.service.ts:16:43
-
-  13 let offset = 0;
-  14 
-  15 while (true) {
-→ 16   const userCount = await prisma.user.count(
-Error querying the database: ERROR: The requested endpoint could not be found, or you don't have access to it. Please check the provided ID and try again.
-2025-06-11 18:54:00 [INFO]: Running performance update for JEE/NEET students
-2025-06-11 18:54:02 [ERROR]: Error in cron job: 
-Invalid `prisma.user.count()` invocation in
-E:\Development\RankMarg\RankMarg-Official\apps\backend\src\services\auto\performance.service.ts:16:43
-
-  13 let offset = 0;
-  14 
-  15 while (true) {
-→ 16   const userCount = await prisma.user.count(
-Error querying the database: ERROR: The requested endpoint could not be found, or you don't have access to it. Please check the provided ID and try again.
-2025-06-11 18:55:00 [INFO]: Running performance update for JEE/NEET students
-2025-06-11 18:55:03 [ERROR]: Error in cron job: 
-Invalid `prisma.user.count()` invocation in
-E:\Development\RankMarg\RankMarg-Official\apps\backend\src\services\auto\performance.service.ts:16:43
-
-  13 let offset = 0;
-  14 
-  15 while (true) {
-→ 16   const userCount = await prisma.user.count(
-Error querying the database: ERROR: The requested endpoint could not be found, or you don't have access to it. Please check the provided ID and try again.
-2025-06-11 18:56:00 [INFO]: Running performance update for JEE/NEET students
-2025-06-11 18:56:00 [INFO]: Running daily tasks for JEE/NEET students
-2025-06-11 18:56:02 [ERROR]: Error in cron job: 
-Invalid `prisma.user.findMany()` invocation in
-E:\Development\RankMarg\RankMarg-Official\apps\backend\src\index.ts:27:36
-
-  24 try {
-  25   logger.info("Running daily tasks for JEE/NEET students");
-  26 
-→ 27   const user = await prisma.user.findMany(
-Error querying the database: ERROR: The requested endpoint could not be found, or you don't have access to it. Please check the provided ID and try again.
-2025-06-11 18:56:02 [ERROR]: Error in cron job: 
-Invalid `prisma.user.count()` invocation in
-E:\Development\RankMarg\RankMarg-Official\apps\backend\src\services\auto\performance.service.ts:16:43
-
-  13 let offset = 0;
-  14 
-  15 while (true) {
-→ 16   const userCount = await prisma.user.count(
-Error querying the database: ERROR: The requested endpoint could not be found, or you don't have access to it. Please check the provided ID and try again.
-2025-06-11 18:57:00 [INFO]: Running daily tasks for JEE/NEET students
-2025-06-11 18:57:00 [INFO]: Running performance update for JEE/NEET students
-2025-06-11 18:57:03 [ERROR]: Error in cron job: 
-Invalid `prisma.user.findMany()` invocation in
-E:\Development\RankMarg\RankMarg-Official\apps\backend\src\index.ts:27:36
-
-  24 try {
-  25   logger.info("Running daily tasks for JEE/NEET students");
-  26 
-→ 27   const user = await prisma.user.findMany(
-Error querying the database: ERROR: The requested endpoint could not be found, or you don't have access to it. Please check the provided ID and try again.
-2025-06-11 18:57:03 [ERROR]: Error in cron job: 
-Invalid `prisma.user.count()` invocation in
-E:\Development\RankMarg\RankMarg-Official\apps\backend\src\services\auto\performance.service.ts:16:43
-
-  13 let offset = 0;
-  14 
-  15 while (true) {
-→ 16   const userCount = await prisma.user.count(
-Error querying the database: ERROR: The requested endpoint could not be found, or you don't have access to it. Please check the provided ID and try again.
-2025-06-11 18:58:00 [INFO]: Running daily tasks for JEE/NEET students
-2025-06-11 18:58:00 [INFO]: Running performance update for JEE/NEET students
-2025-06-11 18:58:02 [ERROR]: Error in cron job: 
-Invalid `prisma.user.findMany()` invocation in
-E:\Development\RankMarg\RankMarg-Official\apps\backend\src\index.ts:27:36
-
-  24 try {
-  25   logger.info("Running daily tasks for JEE/NEET students");
-  26 
-→ 27   const user = await prisma.user.findMany(
-Error querying the database: ERROR: The requested endpoint could not be found, or you don't have access to it. Please check the provided ID and try again.
-2025-06-11 18:58:02 [ERROR]: Error in cron job: 
-Invalid `prisma.user.count()` invocation in
-E:\Development\RankMarg\RankMarg-Official\apps\backend\src\services\auto\performance.service.ts:16:43
-
-  13 let offset = 0;
-  14 
-  15 while (true) {
-→ 16   const userCount = await prisma.user.count(
-Error querying the database: ERROR: The requested endpoint could not be found, or you don't have access to it. Please check the provided ID and try again.
-2025-06-11 18:59:00 [INFO]: Running performance update for JEE/NEET students
-2025-06-11 18:59:00 [INFO]: Running daily tasks for JEE/NEET students
-2025-06-11 18:59:03 [ERROR]: Error in cron job: 
-Invalid `prisma.user.findMany()` invocation in
-E:\Development\RankMarg\RankMarg-Official\apps\backend\src\index.ts:27:36
-
-  24 try {
-  25   logger.info("Running daily tasks for JEE/NEET students");
-  26 
-→ 27   const user = await prisma.user.findMany(
-Error querying the database: ERROR: The requested endpoint could not be found, or you don't have access to it. Please check the provided ID and try again.
-2025-06-11 18:59:03 [ERROR]: Error in cron job: 
-Invalid `prisma.user.count()` invocation in
-E:\Development\RankMarg\RankMarg-Official\apps\backend\src\services\auto\performance.service.ts:16:43
-
-  13 let offset = 0;
-  14 
-  15 while (true) {
-→ 16   const userCount = await prisma.user.count(
-Error querying the database: ERROR: The requested endpoint could not be found, or you don't have access to it. Please check the provided ID and try again.
-2025-06-11 19:00:00 [INFO]: Running daily tasks for JEE/NEET students
-2025-06-11 19:00:00 [INFO]: Running performance update for JEE/NEET students
-2025-06-11 19:00:03 [ERROR]: Error in cron job: 
-Invalid `prisma.user.findMany()` invocation in
-E:\Development\RankMarg\RankMarg-Official\apps\backend\src\index.ts:27:36
-
-  24 try {
-  25   logger.info("Running daily tasks for JEE/NEET students");
-  26 
-→ 27   const user = await prisma.user.findMany(
-Error querying the database: ERROR: The requested endpoint could not be found, or you don't have access to it. Please check the provided ID and try again.
-2025-06-11 19:00:03 [ERROR]: Error in cron job: 
-Invalid `prisma.user.count()` invocation in
-E:\Development\RankMarg\RankMarg-Official\apps\backend\src\services\auto\performance.service.ts:16:43
-
-  13 let offset = 0;
-  14 
-  15 while (true) {
-→ 16   const userCount = await prisma.user.count(
-Error querying the database: ERROR: The requested endpoint could not be found, or you don't have access to it. Please check the provided ID and try again.
-2025-06-11 19:01:00 [INFO]: Running performance update for JEE/NEET students
-2025-06-11 19:01:00 [INFO]: Running daily tasks for JEE/NEET students
-2025-06-11 19:01:04 [ERROR]: Error in cron job: 
-Invalid `prisma.user.findMany()` invocation in
-E:\Development\RankMarg\RankMarg-Official\apps\backend\src\index.ts:27:36
-
-  24 try {
-  25   logger.info("Running daily tasks for JEE/NEET students");
-  26 
-→ 27   const user = await prisma.user.findMany(
-Error querying the database: ERROR: The requested endpoint could not be found, or you don't have access to it. Please check the provided ID and try again.
-2025-06-11 19:01:04 [ERROR]: Error in cron job: 
-Invalid `prisma.user.count()` invocation in
-E:\Development\RankMarg\RankMarg-Official\apps\backend\src\services\auto\performance.service.ts:16:43
-
-  13 let offset = 0;
-  14 
-  15 while (true) {
-→ 16   const userCount = await prisma.user.count(
-Error querying the database: ERROR: The requested endpoint could not be found, or you don't have access to it. Please check the provided ID and try again.
-2025-06-11 19:02:00 [INFO]: Running performance update for JEE/NEET students
-2025-06-11 19:02:00 [INFO]: Running daily tasks for JEE/NEET students
-2025-06-11 19:02:04 [ERROR]: Error in cron job: 
-Invalid `prisma.user.findMany()` invocation in
-E:\Development\RankMarg\RankMarg-Official\apps\backend\src\index.ts:27:36
-
-  24 try {
-  25   logger.info("Running daily tasks for JEE/NEET students");
-  26 
-→ 27   const user = await prisma.user.findMany(
-Error querying the database: ERROR: The requested endpoint could not be found, or you don't have access to it. Please check the provided ID and try again.
-2025-06-11 19:02:04 [ERROR]: Error in cron job: 
-Invalid `prisma.user.count()` invocation in
-E:\Development\RankMarg\RankMarg-Official\apps\backend\src\services\auto\performance.service.ts:16:43
-
-  13 let offset = 0;
-  14 
-  15 while (true) {
-→ 16   const userCount = await prisma.user.count(
-Error querying the database: ERROR: The requested endpoint could not be found, or you don't have access to it. Please check the provided ID and try again.
-2025-06-11 19:03:00 [INFO]: Running performance update for JEE/NEET students
-2025-06-11 19:03:00 [INFO]: Running daily tasks for JEE/NEET students
-2025-06-11 19:03:05 [ERROR]: Error in cron job: 
-Invalid `prisma.user.findMany()` invocation in
-E:\Development\RankMarg\RankMarg-Official\apps\backend\src\index.ts:27:36
-
-  24 try {
-  25   logger.info("Running daily tasks for JEE/NEET students");
-  26 
-→ 27   const user = await prisma.user.findMany(
-Can't reach database server at `ep-cold-dust-a19auxvf-pooler.ap-southeast-1.aws.neon.tech:5432`
-
-Please make sure your database server is running at `ep-cold-dust-a19auxvf-pooler.ap-southeast-1.aws.neon.tech:5432`.
-2025-06-11 19:03:05 [ERROR]: Error in cron job: 
-Invalid `prisma.user.count()` invocation in
-E:\Development\RankMarg\RankMarg-Official\apps\backend\src\services\auto\performance.service.ts:16:43
-
-  13 let offset = 0;
-  14 
-  15 while (true) {
-→ 16   const userCount = await prisma.user.count(
-Can't reach database server at `ep-cold-dust-a19auxvf-pooler.ap-southeast-1.aws.neon.tech:5432`
-
-Please make sure your database server is running at `ep-cold-dust-a19auxvf-pooler.ap-southeast-1.aws.neon.tech:5432`.
-2025-06-11 19:05:00 [INFO]: Running daily tasks for JEE/NEET students
-2025-06-11 19:05:00 [INFO]: Running performance update for JEE/NEET students
-2025-06-11 19:05:00 [ERROR]: Error in cron job: 
-Invalid `prisma.user.findMany()` invocation in
-E:\Development\RankMarg\RankMarg-Official\apps\backend\src\index.ts:27:36
-
-  24 try {
-  25   logger.info("Running daily tasks for JEE/NEET students");
-  26 
-→ 27   const user = await prisma.user.findMany(
-error: Environment variable not found: DATABASE_URL.
-  -->  schema.prisma:7
-   | 
- 6 |   provider = "postgresql"
- 7 |   url      = env("DATABASE_URL")
-   | 
-
-Validation Error Count: 1
-2025-06-11 19:05:00 [ERROR]: Error in cron job: 
-Invalid `prisma.user.count()` invocation in
-E:\Development\RankMarg\RankMarg-Official\apps\backend\src\services\auto\performance.service.ts:16:43
-
-  13 let offset = 0;
-  14 
-  15 while (true) {
-→ 16   const userCount = await prisma.user.count(
-error: Environment variable not found: DATABASE_URL.
-  -->  schema.prisma:7
-   | 
- 6 |   provider = "postgresql"
- 7 |   url      = env("DATABASE_URL")
-   | 
-
-Validation Error Count: 1
-2025-06-11 19:06:00 [INFO]: Running daily tasks for JEE/NEET students
-2025-06-11 19:06:00 [INFO]: Running performance update for JEE/NEET students
-2025-06-11 19:06:00 [ERROR]: Error in cron job: 
-Invalid `prisma.user.findMany()` invocation in
-E:\Development\RankMarg\RankMarg-Official\apps\backend\src\index.ts:27:36
-
-  24 try {
-  25   logger.info("Running daily tasks for JEE/NEET students");
-  26 
-→ 27   const user = await prisma.user.findMany(
-error: Environment variable not found: DATABASE_URL.
-  -->  schema.prisma:7
-   | 
- 6 |   provider = "postgresql"
- 7 |   url      = env("DATABASE_URL")
-   | 
-
-Validation Error Count: 1
-2025-06-11 19:06:00 [ERROR]: Error in cron job: 
-Invalid `prisma.user.count()` invocation in
-E:\Development\RankMarg\RankMarg-Official\apps\backend\src\services\auto\performance.service.ts:16:43
-
-  13 let offset = 0;
-  14 
-  15 while (true) {
-→ 16   const userCount = await prisma.user.count(
-error: Environment variable not found: DATABASE_URL.
-  -->  schema.prisma:7
-   | 
- 6 |   provider = "postgresql"
- 7 |   url      = env("DATABASE_URL")
-   | 
-
-Validation Error Count: 1
-2025-06-11 19:07:00 [INFO]: Running performance update for JEE/NEET students
-2025-06-11 19:07:00 [INFO]: Running daily tasks for JEE/NEET students
-2025-06-11 19:07:00 [ERROR]: Error in cron job: 
-Invalid `prisma.user.findMany()` invocation in
-E:\Development\RankMarg\RankMarg-Official\apps\backend\src\index.ts:27:36
-
-  24 try {
-  25   logger.info("Running daily tasks for JEE/NEET students");
-  26 
-→ 27   const user = await prisma.user.findMany(
-error: Environment variable not found: DATABASE_URL.
-  -->  schema.prisma:7
-   | 
- 6 |   provider = "postgresql"
- 7 |   url      = env("DATABASE_URL")
-   | 
-
-Validation Error Count: 1
-2025-06-11 19:07:00 [ERROR]: Error in cron job: 
-Invalid `prisma.user.count()` invocation in
-E:\Development\RankMarg\RankMarg-Official\apps\backend\src\services\auto\performance.service.ts:16:43
-
-  13 let offset = 0;
-  14 
-  15 while (true) {
-→ 16   const userCount = await prisma.user.count(
-error: Environment variable not found: DATABASE_URL.
-  -->  schema.prisma:7
-   | 
- 6 |   provider = "postgresql"
- 7 |   url      = env("DATABASE_URL")
-   | 
-
-Validation Error Count: 1
-2025-06-11 19:08:00 [INFO]: Running performance update for JEE/NEET students
-2025-06-11 19:08:00 [INFO]: Running daily tasks for JEE/NEET students
-2025-06-11 19:08:00 [ERROR]: Error in cron job: 
-Invalid `prisma.user.findMany()` invocation in
-E:\Development\RankMarg\RankMarg-Official\apps\backend\src\index.ts:27:36
-
-  24 try {
-  25   logger.info("Running daily tasks for JEE/NEET students");
-  26 
-→ 27   const user = await prisma.user.findMany(
-error: Environment variable not found: DATABASE_URL.
-  -->  schema.prisma:7
-   | 
- 6 |   provider = "postgresql"
- 7 |   url      = env("DATABASE_URL")
-   | 
-
-Validation Error Count: 1
-2025-06-11 19:08:00 [ERROR]: Error in cron job: 
-Invalid `prisma.user.count()` invocation in
-E:\Development\RankMarg\RankMarg-Official\apps\backend\src\services\auto\performance.service.ts:16:43
-
-  13 let offset = 0;
-  14 
-  15 while (true) {
-→ 16   const userCount = await prisma.user.count(
-error: Environment variable not found: DATABASE_URL.
-  -->  schema.prisma:7
-   | 
- 6 |   provider = "postgresql"
- 7 |   url      = env("DATABASE_URL")
-   | 
-
-Validation Error Count: 1
-2025-06-11 19:09:00 [INFO]: Running daily tasks for JEE/NEET students
-2025-06-11 19:09:00 [INFO]: Running performance update for JEE/NEET students
-2025-06-11 19:09:02 [INFO]: Daily tasks completed successfully
-2025-06-11 19:09:08 [INFO]: Performance update completed successfully
-2025-06-11 22:31:00 [INFO]: Running performance update for JEE/NEET students
-2025-06-11 22:31:00 [ERROR]: Error in cron job: 
-Invalid `prisma_1.default.user.count()` invocation in
-E:\Development\RankMarg\RankMarg-Official\apps\backend\dist\src\services\auto\performance.service.js:14:59
-
-  11 const batchSize = 100;
-  12 let offset = 0;
-  13 while (true) {
-→ 14     const userCount = await prisma_1.default.user.count(
-error: Environment variable not found: DATABASE_URL.
-  -->  schema.prisma:7
-   | 
- 6 |   provider = "postgresql"
- 7 |   url      = env("DATABASE_URL")
-   | 
-
-Validation Error Count: 1
-2025-06-11 22:32:00 [INFO]: Running performance update for JEE/NEET students
-2025-06-11 22:32:00 [ERROR]: Error in cron job: 
-Invalid `prisma_1.default.user.count()` invocation in
-E:\Development\RankMarg\RankMarg-Official\apps\backend\dist\src\services\auto\performance.service.js:14:59
-
-  11 const batchSize = 100;
-  12 let offset = 0;
-  13 while (true) {
-→ 14     const userCount = await prisma_1.default.user.count(
-error: Environment variable not found: DATABASE_URL.
-  -->  schema.prisma:7
-   | 
- 6 |   provider = "postgresql"
- 7 |   url      = env("DATABASE_URL")
-   | 
-
-Validation Error Count: 1
-2025-06-11 22:33:00 [INFO]: Running performance update for JEE/NEET students
-2025-06-11 22:33:00 [ERROR]: Error in cron job: 
-Invalid `prisma_1.default.user.count()` invocation in
-E:\Development\RankMarg\RankMarg-Official\apps\backend\dist\src\services\auto\performance.service.js:14:59
-
-  11 const batchSize = 100;
-  12 let offset = 0;
-  13 while (true) {
-→ 14     const userCount = await prisma_1.default.user.count(
-error: Environment variable not found: DATABASE_URL.
-  -->  schema.prisma:7
-   | 
- 6 |   provider = "postgresql"
- 7 |   url      = env("DATABASE_URL")
-   | 
-
-Validation Error Count: 1
-2025-06-11 22:34:00 [INFO]: Running performance update for JEE/NEET students
-2025-06-11 22:34:00 [ERROR]: Error in cron job: 
-Invalid `prisma_1.default.user.count()` invocation in
-E:\Development\RankMarg\RankMarg-Official\apps\backend\dist\src\services\auto\performance.service.js:14:59
-
-  11 const batchSize = 100;
-  12 let offset = 0;
-  13 while (true) {
-→ 14     const userCount = await prisma_1.default.user.count(
-error: Environment variable not found: DATABASE_URL.
-  -->  schema.prisma:7
-   | 
- 6 |   provider = "postgresql"
- 7 |   url      = env("DATABASE_URL")
-   | 
-
-Validation Error Count: 1
-2025-06-11 22:35:00 [INFO]: Running performance update for JEE/NEET students
-2025-06-11 22:35:00 [ERROR]: Error in cron job: 
-Invalid `prisma_1.default.user.count()` invocation in
-E:\Development\RankMarg\RankMarg-Official\apps\backend\dist\src\services\auto\performance.service.js:14:59
-
-  11 const batchSize = 100;
-  12 let offset = 0;
-  13 while (true) {
-→ 14     const userCount = await prisma_1.default.user.count(
-error: Environment variable not found: DATABASE_URL.
-  -->  schema.prisma:7
-   | 
- 6 |   provider = "postgresql"
- 7 |   url      = env("DATABASE_URL")
-   | 
-
-Validation Error Count: 1
-2025-06-11 22:36:00 [INFO]: Running performance update for JEE/NEET students
-2025-06-11 22:36:00 [ERROR]: Error in cron job: 
-Invalid `prisma_1.default.user.count()` invocation in
-E:\Development\RankMarg\RankMarg-Official\apps\backend\dist\src\services\auto\performance.service.js:14:59
-
-  11 const batchSize = 100;
-  12 let offset = 0;
-  13 while (true) {
-→ 14     const userCount = await prisma_1.default.user.count(
-error: Environment variable not found: DATABASE_URL.
-  -->  schema.prisma:7
-   | 
- 6 |   provider = "postgresql"
- 7 |   url      = env("DATABASE_URL")
-   | 
-
-Validation Error Count: 1
-2025-06-11 22:38:00 [INFO]: Running performance update for JEE/NEET students
-2025-06-11 22:38:11 [ERROR]: Error in cron job: 
-Invalid `prisma.user.update()` invocation in
-E:\Development\RankMarg\RankMarg-Official\apps\backend\dist\services\auto\performance.service.js:159:31
-
-  156 await this.updateMetric(userId, "TEST_SCORE", avgTestScore);
-  157 const gradeCalculator = new StudentGradeCalculator_1.StudentGradeCalculator();
-  158 const studentGrade = await gradeCalculator.calculateGrade(userId);
-→ 159 await prisma.user.update(
-Transaction API error: Transaction already closed: A query cannot be executed on an expired transaction. The timeout for this transaction was 5000 ms, however 7705 ms passed since the start of the transaction. Consider increasing the interactive transaction timeout or doing less work in the transaction.
-2025-06-11 22:39:00 [INFO]: Running performance update for JEE/NEET students
-2025-06-11 22:39:21 [INFO]: Performance update completed successfully
-2025-06-11 22:40:00 [INFO]: Running performance update for JEE/NEET students
-2025-06-11 22:40:15 [INFO]: Performance update completed successfully
-2025-06-11 22:41:00 [INFO]: Running performance update for JEE/NEET students
-2025-06-11 22:41:16 [INFO]: Performance update completed successfully
-2025-06-11 22:42:00 [INFO]: Running performance update for JEE/NEET students
-2025-06-11 22:42:22 [INFO]: Performance update completed successfully
-2025-06-11 22:43:00 [INFO]: Running performance update for JEE/NEET students
-2025-06-11 22:43:17 [INFO]: Performance update completed successfully
-2025-06-12 13:30:00 [INFO]: Running performance update for JEE/NEET students
-2025-06-12 13:30:08 [INFO]: Performance update completed successfully
-2025-06-12 13:35:00 [INFO]: Running performance update for JEE/NEET students
-2025-06-12 13:35:07 [INFO]: Performance update completed successfully
-2025-06-12 14:30:00 [INFO]: Running performance update for JEE/NEET students
-2025-06-12 14:30:12 [INFO]: Performance update completed successfully
-2025-06-12 15:50:00 [INFO]: Running performance update for JEE/NEET students
-2025-06-13 13:10:00 [INFO]: Running performance update for JEE/NEET students
-2025-06-13 13:10:05 [ERROR]: Error in cron job: 
-Invalid `prisma.user.count()` invocation in
-E:\Development\RankMarg\RankMarg-Official\apps\backend\src\services\auto\performance.service.ts:16:43
-
-  13 let offset = 0;
-  14 
-  15 while (true) {
-→ 16   const userCount = await prisma.user.count(
-Can't reach database server at `ep-aged-base-a1wt41l2-pooler.ap-southeast-1.aws.neon.tech:5432`
-
-Please make sure your database server is running at `ep-aged-base-a1wt41l2-pooler.ap-southeast-1.aws.neon.tech:5432`.
-2025-06-13 19:05:00 [INFO]: Running performance update for JEE/NEET students
-2025-06-13 19:05:08 [ERROR]: Error in cron job: 
-Invalid `prisma_1.default.testParticipation.findMany()` invocation in
-E:\Development\RankMarg\RankMarg-Official\apps\backend\dist\services\auto\performance.service.js:41:48
-
-  38 prisma_1.default.attempt.count({
-  39     where: { userId, status: "CORRECT" },
-  40 }),
-→ 41 prisma_1.default.testParticipation.findMany(
-Can't reach database server at `ep-aged-base-a1wt41l2-pooler.ap-southeast-1.aws.neon.tech:5432`
-
-Please make sure your database server is running at `ep-aged-base-a1wt41l2-pooler.ap-southeast-1.aws.neon.tech:5432`.
-2025-06-13 19:10:00 [INFO]: Running performance update for JEE/NEET students
-2025-06-13 19:10:14 [ERROR]: Error in cron job: 
-Invalid `prisma_1.default.practiceSession.findMany()` invocation in
-E:\Development\RankMarg\RankMarg-Official\apps\backend\dist\services\auto\performance.service.js:56:46
-
-  53     where: { userId },
-  54     include: { subject: true },
-  55 }),
-→ 56 prisma_1.default.practiceSession.findMany(
-Can't reach database server at `ep-aged-base-a1wt41l2-pooler.ap-southeast-1.aws.neon.tech:5432`
-
-Please make sure your database server is running at `ep-aged-base-a1wt41l2-pooler.ap-southeast-1.aws.neon.tech:5432`.
-2025-06-13 19:15:00 [INFO]: Running performance update for JEE/NEET students
-2025-06-13 19:15:25 [INFO]: Performance update completed successfully
-2025-06-13 19:20:00 [INFO]: Running performance update for JEE/NEET students
-2025-06-13 19:20:05 [INFO]: Performance update completed successfully
-2025-06-13 19:45:00 [INFO]: Running performance update for JEE/NEET students
-2025-06-13 19:45:07 [INFO]: Performance update completed successfully
-2025-06-13 19:50:00 [INFO]: Running performance update for JEE/NEET students
-2025-06-13 19:50:05 [INFO]: Performance update completed successfully
-2025-06-13 19:55:00 [INFO]: Running performance update for JEE/NEET students
-2025-06-13 19:55:05 [INFO]: Performance update completed successfully
-2025-06-13 20:00:00 [INFO]: Running performance update for JEE/NEET students
-2025-06-13 20:00:05 [INFO]: Performance update completed successfully
-2025-06-13 20:05:00 [INFO]: Running performance update for JEE/NEET students
-2025-06-13 20:05:04 [INFO]: Performance update completed successfully
-2025-06-13 20:10:00 [INFO]: Running performance update for JEE/NEET students
-2025-06-13 20:10:06 [INFO]: Performance update completed successfully
-2025-06-13 20:15:00 [INFO]: Running performance update for JEE/NEET students
-2025-06-13 20:15:08 [INFO]: Performance update completed successfully
-2025-06-13 20:20:00 [INFO]: Running performance update for JEE/NEET students
-2025-06-13 20:20:10 [INFO]: Performance update completed successfully
-2025-06-13 20:25:00 [INFO]: Running performance update for JEE/NEET students
-2025-06-13 20:25:04 [INFO]: Performance update completed successfully
-2025-06-13 20:30:00 [INFO]: Running performance update for JEE/NEET students
-2025-06-13 20:30:04 [INFO]: Performance update completed successfully
-2025-06-13 20:35:00 [INFO]: Running performance update for JEE/NEET students
-2025-06-13 20:35:04 [INFO]: Performance update completed successfully
-2025-06-13 20:40:00 [INFO]: Running performance update for JEE/NEET students
-2025-06-13 20:40:06 [INFO]: Performance update completed successfully
-2025-06-13 20:45:00 [INFO]: Running performance update for JEE/NEET students
-2025-06-13 20:45:05 [INFO]: Performance update completed successfully
-2025-06-13 20:50:00 [INFO]: Running performance update for JEE/NEET students
-2025-06-13 20:50:04 [INFO]: Performance update completed successfully
-2025-06-13 20:55:00 [INFO]: Running performance update for JEE/NEET students
-2025-06-13 20:55:15 [INFO]: Performance update completed successfully
-2025-06-13 21:00:00 [INFO]: Running performance update for JEE/NEET students
-2025-06-13 21:00:04 [INFO]: Performance update completed successfully
-2025-06-17 11:05:00 [INFO]: Running performance update for JEE/NEET students
-2025-06-17 11:05:08 [INFO]: Performance update completed successfully
-2025-06-17 12:00:00 [INFO]: Running performance update for JEE/NEET students
-2025-06-17 12:00:13 [INFO]: Performance update completed successfully
-2025-06-17 12:05:00 [INFO]: Running performance update for JEE/NEET students
-2025-06-17 17:25:00 [INFO]: Running performance update for JEE/NEET students
-2025-06-17 17:25:08 [INFO]: Performance update completed successfully
-<<<<<<< HEAD
-2025-06-21 01:30:00 [INFO]: Running performance update for JEE/NEET students
-2025-06-21 01:30:08 [INFO]: Performance update completed successfully
-2025-06-21 09:35:00 [INFO]: Running performance update for JEE/NEET students
-2025-06-21 09:35:08 [INFO]: Performance update completed successfully
-2025-06-21 09:40:00 [INFO]: Running performance update for JEE/NEET students
-2025-06-21 09:40:08 [INFO]: Performance update completed successfully
-2025-06-21 09:45:00 [INFO]: Running performance update for JEE/NEET students
-2025-06-21 09:45:08 [INFO]: Performance update completed successfully
-=======
-2025-06-24 23:05:00 [INFO]: Running performance update for JEE/NEET students
-2025-06-24 23:05:10 [INFO]: Performance update completed successfully
-2025-06-24 23:45:00 [INFO]: Running performance update for JEE/NEET students
-2025-06-24 23:45:10 [INFO]: Performance update completed successfully
-2025-06-25 00:00:00 [INFO]: Running Reset Streak Job
-2025-06-25 00:00:00 [INFO]: Running performance update for JEE/NEET students
-2025-06-25 00:00:00 [INFO]: Running practice creation for JEE/NEET students
-2025-06-25 00:00:05 [INFO]: Reset Streak Job completed successfully
-2025-06-25 00:00:16 [INFO]: Performance update completed successfully
-2025-06-25 00:00:28 [INFO]: Practice creation completed successfully
-
->>>>>>> 55a48e9b
+2025-06-10 16:24:00 [INFO]: Running daily question generation for JEE/NEET students
+2025-06-10 16:24:00 [INFO]: Generating personalized question sets based on student performance
+2025-06-10 16:24:00 [INFO]: Task completed successfully
+2025-06-10 16:27:00 [INFO]: Running daily question generation for JEE/NEET students
+2025-06-10 16:27:00 [INFO]: Task completed successfully
+2025-06-10 16:30:00 [INFO]: Running daily question generation for JEE/NEET students
+2025-06-10 16:30:00 [INFO]: Task completed successfully
+2025-06-10 16:31:00 [INFO]: Running daily question generation for JEE/NEET students
+2025-06-10 16:31:00 [INFO]: Task completed successfully
+2025-06-10 16:32:00 [INFO]: Running daily question generation for JEE/NEET students
+2025-06-10 16:32:00 [INFO]: Task completed successfully
+2025-06-10 16:33:00 [INFO]: Running daily question generation for JEE/NEET students
+2025-06-10 16:33:00 [INFO]: Task completed successfully
+2025-06-10 16:34:00 [INFO]: Running daily question generation for JEE/NEET students
+2025-06-10 16:34:00 [INFO]: Task completed successfully
+2025-06-10 16:35:00 [INFO]: Running daily question generation for JEE/NEET students
+2025-06-10 16:35:00 [INFO]: Task completed successfully
+2025-06-10 16:36:00 [INFO]: Running daily question generation for JEE/NEET students
+2025-06-10 16:36:00 [INFO]: Task completed successfully
+2025-06-10 16:37:00 [INFO]: Running daily question generation for JEE/NEET students
+2025-06-10 16:37:00 [INFO]: Task completed successfully
+2025-06-10 16:38:00 [INFO]: Running daily question generation for JEE/NEET students
+2025-06-10 16:38:00 [INFO]: Task completed successfully
+2025-06-10 16:39:00 [INFO]: Running daily question generation for JEE/NEET students
+2025-06-10 16:39:00 [INFO]: Task completed successfully
+2025-06-10 16:40:00 [INFO]: Running daily question generation for JEE/NEET students
+2025-06-10 16:40:00 [INFO]: Task completed successfully
+2025-06-10 16:41:00 [INFO]: Running daily question generation for JEE/NEET students
+2025-06-10 16:41:00 [INFO]: Task completed successfully
+2025-06-10 16:42:00 [INFO]: Running daily question generation for JEE/NEET students
+2025-06-10 16:42:00 [INFO]: Task completed successfully
+2025-06-10 16:43:00 [INFO]: Running daily question generation for JEE/NEET students
+2025-06-10 16:43:00 [INFO]: Task completed successfully
+2025-06-10 16:44:00 [INFO]: Running daily question generation for JEE/NEET students
+2025-06-10 16:44:00 [INFO]: Task completed successfully
+2025-06-10 16:45:00 [INFO]: Running daily question generation for JEE/NEET students
+2025-06-10 16:45:00 [INFO]: Task completed successfully
+2025-06-10 16:46:00 [INFO]: Running daily question generation for JEE/NEET students
+2025-06-10 16:46:00 [INFO]: Task completed successfully
+2025-06-10 16:47:00 [INFO]: Running daily question generation for JEE/NEET students
+2025-06-10 16:47:00 [INFO]: Task completed successfully
+2025-06-10 16:48:00 [INFO]: Running daily question generation for JEE/NEET students
+2025-06-10 16:48:00 [INFO]: Task completed successfully
+2025-06-10 16:48:00 [INFO]: Running performance update for JEE/NEET students
+2025-06-10 16:48:03 [INFO]: Performance update completed successfully
+2025-06-10 16:50:00 [INFO]: Running daily question generation for JEE/NEET students
+2025-06-10 16:50:00 [INFO]: Task completed successfully
+2025-06-10 16:51:00 [INFO]: Running daily question generation for JEE/NEET students
+2025-06-10 16:51:00 [INFO]: Task completed successfully
+2025-06-10 16:52:00 [INFO]: Running daily question generation for JEE/NEET students
+2025-06-10 16:52:00 [INFO]: Task completed successfully
+2025-06-10 16:53:00 [INFO]: Running daily question generation for JEE/NEET students
+2025-06-10 16:53:00 [INFO]: Task completed successfully
+2025-06-10 16:54:00 [INFO]: Running daily question generation for JEE/NEET students
+2025-06-10 16:54:00 [INFO]: Task completed successfully
+2025-06-10 16:55:00 [INFO]: Running daily question generation for JEE/NEET students
+2025-06-10 16:55:00 [INFO]: Task completed successfully
+2025-06-10 16:56:00 [INFO]: Running daily question generation for JEE/NEET students
+2025-06-10 16:56:00 [INFO]: Task completed successfully
+2025-06-10 16:57:00 [INFO]: Running daily question generation for JEE/NEET students
+2025-06-10 16:57:00 [INFO]: Task completed successfully
+2025-06-10 16:58:00 [INFO]: Running daily question generation for JEE/NEET students
+2025-06-10 16:58:00 [INFO]: Task completed successfully
+2025-06-10 16:59:00 [INFO]: Running daily question generation for JEE/NEET students
+2025-06-10 16:59:00 [INFO]: Task completed successfully
+2025-06-10 17:00:00 [INFO]: Running daily question generation for JEE/NEET students
+2025-06-10 17:00:00 [INFO]: Task completed successfully
+2025-06-10 17:00:00 [INFO]: Running performance update for JEE/NEET students
+2025-06-10 17:00:03 [INFO]: Performance update completed successfully
+2025-06-10 17:01:00 [INFO]: Running daily question generation for JEE/NEET students
+2025-06-10 17:01:00 [INFO]: Task completed successfully
+2025-06-10 17:02:00 [INFO]: Running daily question generation for JEE/NEET students
+2025-06-10 17:02:00 [INFO]: Task completed successfully
+2025-06-10 17:03:00 [INFO]: Running daily question generation for JEE/NEET students
+2025-06-10 17:03:00 [INFO]: Task completed successfully
+2025-06-10 17:04:00 [INFO]: Running daily question generation for JEE/NEET students
+2025-06-10 17:04:00 [INFO]: Task completed successfully
+2025-06-10 17:05:00 [INFO]: Running daily question generation for JEE/NEET students
+2025-06-10 17:05:00 [INFO]: Task completed successfully
+2025-06-10 17:06:00 [INFO]: Running daily question generation for JEE/NEET students
+2025-06-10 17:06:00 [INFO]: Task completed successfully
+2025-06-10 17:07:00 [INFO]: Running daily question generation for JEE/NEET students
+2025-06-10 17:07:00 [INFO]: Task completed successfully
+2025-06-10 17:08:00 [INFO]: Running daily question generation for JEE/NEET students
+2025-06-10 17:08:00 [INFO]: Task completed successfully
+2025-06-10 17:09:00 [INFO]: Running daily question generation for JEE/NEET students
+2025-06-10 17:09:00 [INFO]: Task completed successfully
+2025-06-10 17:10:00 [INFO]: Running daily question generation for JEE/NEET students
+2025-06-10 17:10:00 [INFO]: Task completed successfully
+2025-06-10 17:11:00 [INFO]: Running daily question generation for JEE/NEET students
+2025-06-10 17:11:00 [INFO]: Task completed successfully
+2025-06-10 17:12:00 [INFO]: Running cron job for JEE/NEET students
+2025-06-10 18:29:00 [INFO]: Running cron job for JEE/NEET students
+2025-06-10 18:30:00 [INFO]: Running cron job for JEE/NEET students
+2025-06-10 18:31:00 [INFO]: Running cron job for JEE/NEET students
+2025-06-10 18:32:00 [INFO]: Running cron job for JEE/NEET students
+2025-06-10 18:33:00 [INFO]: Running cron job for JEE/NEET students
+2025-06-10 18:34:00 [INFO]: Running cron job for JEE/NEET students
+2025-06-10 18:35:00 [INFO]: Running cron job for JEE/NEET students
+2025-06-10 18:36:00 [INFO]: Running cron job for JEE/NEET students
+2025-06-10 18:37:00 [INFO]: Running cron job for JEE/NEET students
+2025-06-10 18:38:00 [INFO]: Running cron job for JEE/NEET students
+2025-06-10 18:39:00 [INFO]: Running cron job for JEE/NEET students
+2025-06-10 18:40:00 [INFO]: Running cron job for JEE/NEET students
+2025-06-10 18:41:00 [INFO]: Running cron job for JEE/NEET students
+2025-06-10 18:42:00 [INFO]: Running cron job for JEE/NEET students
+2025-06-10 18:43:00 [INFO]: Running cron job for JEE/NEET students
+2025-06-10 18:44:00 [INFO]: Running cron job for JEE/NEET students
+2025-06-10 18:45:00 [INFO]: Running cron job for JEE/NEET students
+2025-06-10 18:46:00 [INFO]: Running cron job for JEE/NEET students
+2025-06-10 18:47:00 [INFO]: Running cron job for JEE/NEET students
+2025-06-10 18:48:00 [INFO]: Running cron job for JEE/NEET students
+2025-06-10 18:49:00 [INFO]: Running cron job for JEE/NEET students
+2025-06-10 18:50:00 [INFO]: Running cron job for JEE/NEET students
+2025-06-10 18:51:00 [INFO]: Running cron job for JEE/NEET students
+2025-06-10 18:52:00 [INFO]: Running cron job for JEE/NEET students
+2025-06-10 18:53:00 [INFO]: Running cron job for JEE/NEET students
+2025-06-10 18:54:00 [INFO]: Running cron job for JEE/NEET students
+2025-06-10 18:55:00 [INFO]: Running cron job for JEE/NEET students
+2025-06-10 18:56:00 [INFO]: Running cron job for JEE/NEET students
+2025-06-10 18:57:00 [INFO]: Running cron job for JEE/NEET students
+2025-06-10 18:58:00 [INFO]: Running cron job for JEE/NEET students
+2025-06-10 18:59:00 [INFO]: Running cron job for JEE/NEET students
+2025-06-10 19:00:00 [INFO]: Running cron job for JEE/NEET students
+2025-06-10 19:00:00 [INFO]: Running performance update for JEE/NEET students
+2025-06-10 19:00:02 [INFO]: Performance update completed successfully
+2025-06-10 19:01:00 [INFO]: Running cron job for JEE/NEET students
+2025-06-10 19:06:00 [INFO]: Running cron job for JEE/NEET students
+2025-06-10 19:07:00 [INFO]: Running cron job for JEE/NEET students
+2025-06-10 19:08:00 [INFO]: Running cron job for JEE/NEET students
+2025-06-10 19:09:00 [INFO]: Running cron job for JEE/NEET students
+2025-06-10 19:10:00 [INFO]: Running cron job for JEE/NEET students
+2025-06-10 19:11:00 [INFO]: Running cron job for JEE/NEET students
+2025-06-10 19:12:00 [INFO]: Running cron job for JEE/NEET students
+2025-06-10 19:13:00 [INFO]: Running cron job for JEE/NEET students
+2025-06-10 19:14:00 [INFO]: Running cron job for JEE/NEET students
+2025-06-10 19:15:00 [INFO]: Running cron job for JEE/NEET students
+2025-06-10 23:07:00 [INFO]: Running cron job for JEE/NEET students
+2025-06-10 23:08:00 [INFO]: Running cron job for JEE/NEET students
+2025-06-10 23:09:00 [INFO]: Running cron job for JEE/NEET students
+2025-06-10 23:10:00 [INFO]: Running cron job for JEE/NEET students
+2025-06-10 23:13:00 [INFO]: Running cron job for JEE/NEET students
+2025-06-10 23:14:00 [INFO]: Running cron job for JEE/NEET students
+2025-06-10 23:15:00 [INFO]: Running cron job for JEE/NEET students
+2025-06-10 23:16:00 [INFO]: Running cron job for JEE/NEET students
+2025-06-10 23:17:00 [INFO]: Running cron job for JEE/NEET students
+2025-06-10 23:19:00 [INFO]: Running cron job for JEE/NEET students
+2025-06-10 23:20:00 [INFO]: Running cron job for JEE/NEET students
+2025-06-10 23:21:00 [INFO]: Running cron job for JEE/NEET students
+2025-06-10 23:22:00 [INFO]: Running cron job for JEE/NEET students
+2025-06-10 23:23:00 [INFO]: Running cron job for JEE/NEET students
+2025-06-10 23:24:00 [INFO]: Running cron job for JEE/NEET students
+2025-06-10 23:25:00 [INFO]: Running cron job for JEE/NEET students
+2025-06-10 23:26:00 [INFO]: Running cron job for JEE/NEET students
+2025-06-10 23:27:00 [INFO]: Running cron job for JEE/NEET students
+2025-06-10 23:28:00 [INFO]: Running cron job for JEE/NEET students
+2025-06-10 23:29:00 [INFO]: Running cron job for JEE/NEET students
+2025-06-10 23:30:00 [INFO]: Running cron job for JEE/NEET students
+2025-06-10 23:31:00 [INFO]: Running cron job for JEE/NEET students
+2025-06-10 23:32:00 [INFO]: Running cron job for JEE/NEET students
+2025-06-10 23:33:00 [INFO]: Running cron job for JEE/NEET students
+2025-06-10 23:34:00 [INFO]: Running cron job for JEE/NEET students
+2025-06-10 23:35:00 [INFO]: Running cron job for JEE/NEET students
+2025-06-10 23:36:00 [INFO]: Running cron job for JEE/NEET students
+2025-06-10 23:37:00 [INFO]: Running cron job for JEE/NEET students
+2025-06-10 23:38:00 [INFO]: Running cron job for JEE/NEET students
+2025-06-10 23:39:00 [INFO]: Running cron job for JEE/NEET students
+2025-06-10 23:40:00 [INFO]: Running cron job for JEE/NEET students
+2025-06-10 23:41:00 [INFO]: Running cron job for JEE/NEET students
+2025-06-10 23:42:00 [INFO]: Running cron job for JEE/NEET students
+2025-06-10 23:43:00 [INFO]: Running cron job for JEE/NEET students
+2025-06-10 23:44:00 [INFO]: Running cron job for JEE/NEET students
+2025-06-10 23:45:00 [INFO]: Running cron job for JEE/NEET students
+2025-06-10 23:46:00 [INFO]: Running cron job for JEE/NEET students
+2025-06-10 23:47:00 [INFO]: Running cron job for JEE/NEET students
+2025-06-10 23:49:00 [INFO]: Running cron job for JEE/NEET students
+2025-06-10 23:50:00 [INFO]: Running cron job for JEE/NEET students
+2025-06-10 23:51:00 [INFO]: Running cron job for JEE/NEET students
+2025-06-10 23:52:00 [INFO]: Running cron job for JEE/NEET students
+2025-06-10 23:53:00 [INFO]: Running cron job for JEE/NEET students
+2025-06-10 23:54:00 [INFO]: Running cron job for JEE/NEET students
+2025-06-10 23:55:00 [INFO]: Running cron job for JEE/NEET students
+2025-06-10 23:56:00 [INFO]: Running cron job for JEE/NEET students
+2025-06-10 23:57:00 [INFO]: Running cron job for JEE/NEET students
+2025-06-10 23:58:00 [INFO]: Running cron job for JEE/NEET students
+2025-06-10 23:59:00 [INFO]: Running cron job for JEE/NEET students
+2025-06-11 00:00:00 [INFO]: Running performance update for JEE/NEET students
+2025-06-11 00:00:00 [INFO]: Running practice creation for JEE/NEET students
+2025-06-11 00:00:00 [INFO]: Running cron job for JEE/NEET students
+2025-06-11 00:00:04 [INFO]: Performance update completed successfully
+2025-06-11 00:00:05 [INFO]: Practice creation completed successfully
+2025-06-11 00:01:00 [INFO]: Running cron job for JEE/NEET students
+2025-06-11 00:02:00 [INFO]: Running cron job for JEE/NEET students
+2025-06-11 00:03:00 [INFO]: Running cron job for JEE/NEET students
+2025-06-11 00:04:00 [INFO]: Running cron job for JEE/NEET students
+2025-06-11 00:05:00 [INFO]: Running cron job for JEE/NEET students
+2025-06-11 00:06:00 [INFO]: Running cron job for JEE/NEET students
+2025-06-11 00:07:00 [INFO]: Running cron job for JEE/NEET students
+2025-06-11 00:08:00 [INFO]: Running cron job for JEE/NEET students
+2025-06-11 00:09:00 [INFO]: Running cron job for JEE/NEET students
+2025-06-11 00:10:00 [INFO]: Running cron job for JEE/NEET students
+2025-06-11 00:11:00 [INFO]: Running cron job for JEE/NEET students
+2025-06-11 00:12:00 [INFO]: Running cron job for JEE/NEET students
+2025-06-11 00:13:00 [INFO]: Running cron job for JEE/NEET students
+2025-06-11 00:14:00 [INFO]: Running cron job for JEE/NEET students
+2025-06-11 00:15:00 [INFO]: Running cron job for JEE/NEET students
+2025-06-11 00:16:00 [INFO]: Running cron job for JEE/NEET students
+2025-06-11 00:17:00 [INFO]: Running cron job for JEE/NEET students
+2025-06-11 00:18:00 [INFO]: Running cron job for JEE/NEET students
+2025-06-11 00:19:00 [INFO]: Running cron job for JEE/NEET students
+2025-06-11 00:20:00 [INFO]: Running cron job for JEE/NEET students
+2025-06-11 00:21:00 [INFO]: Running cron job for JEE/NEET students
+2025-06-11 00:22:00 [INFO]: Running cron job for JEE/NEET students
+2025-06-11 00:23:00 [INFO]: Running cron job for JEE/NEET students
+2025-06-11 00:24:00 [INFO]: Running cron job for JEE/NEET students
+2025-06-11 00:25:00 [INFO]: Running cron job for JEE/NEET students
+2025-06-11 00:26:00 [INFO]: Running cron job for JEE/NEET students
+2025-06-11 00:27:00 [INFO]: Running cron job for JEE/NEET students
+2025-06-11 00:28:00 [INFO]: Running cron job for JEE/NEET students
+2025-06-11 00:29:00 [INFO]: Running cron job for JEE/NEET students
+2025-06-11 00:30:00 [INFO]: Running cron job for JEE/NEET students
+2025-06-11 00:31:00 [INFO]: Running cron job for JEE/NEET students
+2025-06-11 00:32:00 [INFO]: Running cron job for JEE/NEET students
+2025-06-11 00:33:00 [INFO]: Running cron job for JEE/NEET students
+2025-06-11 00:34:00 [INFO]: Running cron job for JEE/NEET students
+2025-06-11 00:35:00 [INFO]: Running cron job for JEE/NEET students
+2025-06-11 00:36:00 [INFO]: Running cron job for JEE/NEET students
+2025-06-11 00:37:00 [INFO]: Running cron job for JEE/NEET students
+2025-06-11 00:38:00 [INFO]: Running cron job for JEE/NEET students
+2025-06-11 00:39:00 [INFO]: Running cron job for JEE/NEET students
+2025-06-11 00:40:00 [INFO]: Running cron job for JEE/NEET students
+2025-06-11 00:41:00 [INFO]: Running cron job for JEE/NEET students
+2025-06-11 00:42:00 [INFO]: Running cron job for JEE/NEET students
+2025-06-11 00:43:00 [INFO]: Running cron job for JEE/NEET students
+2025-06-11 00:44:00 [INFO]: Running cron job for JEE/NEET students
+2025-06-11 00:45:00 [INFO]: Running cron job for JEE/NEET students
+2025-06-11 00:46:00 [INFO]: Running cron job for JEE/NEET students
+2025-06-11 00:47:00 [INFO]: Running cron job for JEE/NEET students
+2025-06-11 00:48:00 [INFO]: Running cron job for JEE/NEET students
+2025-06-11 00:49:00 [INFO]: Running cron job for JEE/NEET students
+2025-06-11 00:50:00 [INFO]: Running cron job for JEE/NEET students
+2025-06-11 00:51:00 [INFO]: Running cron job for JEE/NEET students
+2025-06-11 00:52:00 [INFO]: Running cron job for JEE/NEET students
+2025-06-11 00:53:00 [INFO]: Running cron job for JEE/NEET students
+2025-06-11 00:54:00 [INFO]: Running cron job for JEE/NEET students
+2025-06-11 00:55:00 [INFO]: Running cron job for JEE/NEET students
+2025-06-11 00:56:00 [INFO]: Running cron job for JEE/NEET students
+2025-06-11 00:57:00 [INFO]: Running cron job for JEE/NEET students
+2025-06-11 00:58:00 [INFO]: Running cron job for JEE/NEET students
+2025-06-11 00:59:00 [INFO]: Running cron job for JEE/NEET students
+2025-06-11 01:00:00 [INFO]: Running performance update for JEE/NEET students
+2025-06-11 01:00:00 [INFO]: Running cron job for JEE/NEET students
+2025-06-11 01:00:02 [INFO]: Performance update completed successfully
+2025-06-11 01:01:00 [INFO]: Running cron job for JEE/NEET students
+2025-06-11 01:02:00 [INFO]: Running cron job for JEE/NEET students
+2025-06-11 01:03:00 [INFO]: Running cron job for JEE/NEET students
+2025-06-11 01:04:00 [INFO]: Running cron job for JEE/NEET students
+2025-06-11 01:05:00 [INFO]: Running cron job for JEE/NEET students
+2025-06-11 01:06:00 [INFO]: Running cron job for JEE/NEET students
+2025-06-11 01:07:00 [INFO]: Running cron job for JEE/NEET students
+2025-06-11 01:08:00 [INFO]: Running cron job for JEE/NEET students
+2025-06-11 01:09:00 [INFO]: Running cron job for JEE/NEET students
+2025-06-11 01:10:00 [INFO]: Running cron job for JEE/NEET students
+2025-06-11 01:11:00 [INFO]: Running cron job for JEE/NEET students
+2025-06-11 01:12:00 [INFO]: Running cron job for JEE/NEET students
+2025-06-11 01:13:00 [INFO]: Running cron job for JEE/NEET students
+2025-06-11 01:14:00 [INFO]: Running cron job for JEE/NEET students
+2025-06-11 01:15:00 [INFO]: Running cron job for JEE/NEET students
+2025-06-11 01:16:00 [INFO]: Running cron job for JEE/NEET students
+2025-06-11 01:17:00 [INFO]: Running cron job for JEE/NEET students
+2025-06-11 01:18:00 [INFO]: Running cron job for JEE/NEET students
+2025-06-11 01:19:00 [INFO]: Running cron job for JEE/NEET students
+2025-06-11 01:20:00 [INFO]: Running cron job for JEE/NEET students
+2025-06-11 01:21:00 [INFO]: Running cron job for JEE/NEET students
+2025-06-11 01:23:00 [INFO]: Running cron job for JEE/NEET students
+2025-06-11 01:24:00 [INFO]: Running cron job for JEE/NEET students
+2025-06-11 01:25:00 [INFO]: Running cron job for JEE/NEET students
+2025-06-11 01:26:00 [INFO]: Running cron job for JEE/NEET students
+2025-06-11 01:27:00 [INFO]: Running cron job for JEE/NEET students
+2025-06-11 01:28:00 [INFO]: Running cron job for JEE/NEET students
+2025-06-11 01:29:00 [INFO]: Running cron job for JEE/NEET students
+2025-06-11 01:30:00 [INFO]: Running cron job for JEE/NEET students
+2025-06-11 01:31:00 [INFO]: Running cron job for JEE/NEET students
+2025-06-11 01:32:00 [INFO]: Running cron job for JEE/NEET students
+2025-06-11 01:33:00 [INFO]: Running cron job for JEE/NEET students
+2025-06-11 01:34:00 [INFO]: Running cron job for JEE/NEET students
+2025-06-11 01:35:00 [INFO]: Running cron job for JEE/NEET students
+2025-06-11 01:36:00 [INFO]: Running cron job for JEE/NEET students
+2025-06-11 01:37:00 [INFO]: Running cron job for JEE/NEET students
+2025-06-11 01:38:00 [INFO]: Running cron job for JEE/NEET students
+2025-06-11 01:39:00 [INFO]: Running cron job for JEE/NEET students
+2025-06-11 01:40:00 [INFO]: Running cron job for JEE/NEET students
+2025-06-11 01:41:00 [INFO]: Running cron job for JEE/NEET students
+2025-06-11 01:42:00 [INFO]: Running cron job for JEE/NEET students
+2025-06-11 01:43:00 [INFO]: Running cron job for JEE/NEET students
+2025-06-11 01:44:00 [INFO]: Running cron job for JEE/NEET students
+2025-06-11 01:45:00 [INFO]: Running cron job for JEE/NEET students
+2025-06-11 01:46:00 [INFO]: Running cron job for JEE/NEET students
+2025-06-11 01:47:00 [INFO]: Running cron job for JEE/NEET students
+2025-06-11 01:48:00 [INFO]: Running cron job for JEE/NEET students
+2025-06-11 01:49:00 [INFO]: Running cron job for JEE/NEET students
+2025-06-11 01:50:00 [INFO]: Running cron job for JEE/NEET students
+2025-06-11 01:51:00 [INFO]: Running cron job for JEE/NEET students
+2025-06-11 01:52:00 [INFO]: Running cron job for JEE/NEET students
+2025-06-11 01:53:00 [INFO]: Running cron job for JEE/NEET students
+2025-06-11 01:54:00 [INFO]: Running cron job for JEE/NEET students
+2025-06-11 01:55:00 [INFO]: Running cron job for JEE/NEET students
+2025-06-11 01:56:00 [INFO]: Running cron job for JEE/NEET students
+2025-06-11 01:57:00 [INFO]: Running cron job for JEE/NEET students
+2025-06-11 01:58:00 [INFO]: Running cron job for JEE/NEET students
+2025-06-11 01:59:00 [INFO]: Running cron job for JEE/NEET students
+2025-06-11 02:00:00 [INFO]: Running performance update for JEE/NEET students
+2025-06-11 02:00:00 [INFO]: Running cron job for JEE/NEET students
+2025-06-11 02:00:04 [INFO]: Performance update completed successfully
+2025-06-11 02:01:00 [INFO]: Running cron job for JEE/NEET students
+2025-06-11 02:02:00 [INFO]: Running cron job for JEE/NEET students
+2025-06-11 02:03:00 [INFO]: Running cron job for JEE/NEET students
+2025-06-11 02:04:00 [INFO]: Running cron job for JEE/NEET students
+2025-06-11 02:05:00 [INFO]: Running cron job for JEE/NEET students
+2025-06-11 02:06:00 [INFO]: Running cron job for JEE/NEET students
+2025-06-11 02:07:00 [INFO]: Running cron job for JEE/NEET students
+2025-06-11 02:08:00 [INFO]: Running cron job for JEE/NEET students
+2025-06-11 02:09:00 [INFO]: Running cron job for JEE/NEET students
+2025-06-11 02:10:00 [INFO]: Running cron job for JEE/NEET students
+2025-06-11 02:11:00 [INFO]: Running cron job for JEE/NEET students
+2025-06-11 02:12:00 [INFO]: Running cron job for JEE/NEET students
+2025-06-11 11:32:00 [INFO]: Running cron job for JEE/NEET students
+2025-06-11 11:33:00 [INFO]: Running cron job for JEE/NEET students
+2025-06-11 11:34:00 [INFO]: Running cron job for JEE/NEET students
+2025-06-11 11:35:00 [INFO]: Running cron job for JEE/NEET students
+2025-06-11 11:36:00 [INFO]: Running cron job for JEE/NEET students
+2025-06-11 11:37:00 [INFO]: Running cron job for JEE/NEET students
+2025-06-11 11:38:00 [INFO]: Running cron job for JEE/NEET students
+2025-06-11 11:39:00 [INFO]: Running cron job for JEE/NEET students
+2025-06-11 11:40:00 [INFO]: Running cron job for JEE/NEET students
+2025-06-11 11:41:00 [INFO]: Running cron job for JEE/NEET students
+2025-06-11 11:42:00 [INFO]: Running cron job for JEE/NEET students
+2025-06-11 11:43:00 [INFO]: Running cron job for JEE/NEET students
+2025-06-11 11:44:00 [INFO]: Running cron job for JEE/NEET students
+2025-06-11 11:45:00 [INFO]: Running cron job for JEE/NEET students
+2025-06-11 11:46:00 [INFO]: Running cron job for JEE/NEET students
+2025-06-11 11:47:00 [INFO]: Running cron job for JEE/NEET students
+2025-06-11 11:48:00 [INFO]: Running cron job for JEE/NEET students
+2025-06-11 11:49:00 [INFO]: Running cron job for JEE/NEET students
+2025-06-11 11:50:00 [INFO]: Running cron job for JEE/NEET students
+2025-06-11 11:51:00 [INFO]: Running cron job for JEE/NEET students
+2025-06-11 11:52:00 [INFO]: Running cron job for JEE/NEET students
+2025-06-11 11:53:00 [INFO]: Running cron job for JEE/NEET students
+2025-06-11 11:54:00 [INFO]: Running cron job for JEE/NEET students
+2025-06-11 11:55:00 [INFO]: Running cron job for JEE/NEET students
+2025-06-11 11:56:00 [INFO]: Running cron job for JEE/NEET students
+2025-06-11 11:57:00 [INFO]: Running cron job for JEE/NEET students
+2025-06-11 11:58:00 [INFO]: Running cron job for JEE/NEET students
+2025-06-11 11:59:00 [INFO]: Running cron job for JEE/NEET students
+2025-06-11 12:00:00 [INFO]: Running performance update for JEE/NEET students
+2025-06-11 12:00:00 [INFO]: Running cron job for JEE/NEET students
+2025-06-11 12:00:04 [INFO]: Performance update completed successfully
+2025-06-11 12:01:00 [INFO]: Running cron job for JEE/NEET students
+2025-06-11 12:02:00 [INFO]: Running cron job for JEE/NEET students
+2025-06-11 12:03:00 [INFO]: Running cron job for JEE/NEET students
+2025-06-11 12:04:00 [INFO]: Running cron job for JEE/NEET students
+2025-06-11 12:05:00 [INFO]: Running cron job for JEE/NEET students
+2025-06-11 12:06:00 [INFO]: Running cron job for JEE/NEET students
+2025-06-11 12:07:00 [INFO]: Running cron job for JEE/NEET students
+2025-06-11 12:08:00 [INFO]: Running cron job for JEE/NEET students
+2025-06-11 12:09:00 [INFO]: Running cron job for JEE/NEET students
+2025-06-11 12:10:00 [INFO]: Running cron job for JEE/NEET students
+2025-06-11 12:11:00 [INFO]: Running cron job for JEE/NEET students
+2025-06-11 12:12:00 [INFO]: Running cron job for JEE/NEET students
+2025-06-11 12:13:00 [INFO]: Running cron job for JEE/NEET students
+2025-06-11 12:14:00 [INFO]: Running cron job for JEE/NEET students
+2025-06-11 12:15:00 [INFO]: Running cron job for JEE/NEET students
+2025-06-11 12:16:00 [INFO]: Running cron job for JEE/NEET students
+2025-06-11 12:17:00 [INFO]: Running cron job for JEE/NEET students
+2025-06-11 12:18:00 [INFO]: Running cron job for JEE/NEET students
+2025-06-11 12:19:00 [INFO]: Running cron job for JEE/NEET students
+2025-06-11 12:20:00 [INFO]: Running cron job for JEE/NEET students
+2025-06-11 12:21:00 [INFO]: Running cron job for JEE/NEET students
+2025-06-11 12:22:00 [INFO]: Running cron job for JEE/NEET students
+2025-06-11 12:23:00 [INFO]: Running cron job for JEE/NEET students
+2025-06-11 12:24:00 [INFO]: Running cron job for JEE/NEET students
+2025-06-11 12:25:00 [INFO]: Running cron job for JEE/NEET students
+2025-06-11 12:26:00 [INFO]: Running cron job for JEE/NEET students
+2025-06-11 12:27:00 [INFO]: Running cron job for JEE/NEET students
+2025-06-11 12:28:00 [INFO]: Running cron job for JEE/NEET students
+2025-06-11 12:29:00 [INFO]: Running cron job for JEE/NEET students
+2025-06-11 12:30:00 [INFO]: Running cron job for JEE/NEET students
+2025-06-11 12:31:00 [INFO]: Running cron job for JEE/NEET students
+2025-06-11 12:32:00 [INFO]: Running cron job for JEE/NEET students
+2025-06-11 12:33:00 [INFO]: Running cron job for JEE/NEET students
+2025-06-11 12:34:00 [INFO]: Running cron job for JEE/NEET students
+2025-06-11 12:35:00 [INFO]: Running cron job for JEE/NEET students
+2025-06-11 12:36:00 [INFO]: Running cron job for JEE/NEET students
+2025-06-11 12:37:00 [INFO]: Running cron job for JEE/NEET students
+2025-06-11 12:38:00 [INFO]: Running cron job for JEE/NEET students
+2025-06-11 12:39:00 [INFO]: Running cron job for JEE/NEET students
+2025-06-11 12:40:00 [INFO]: Running cron job for JEE/NEET students
+2025-06-11 12:41:00 [INFO]: Running cron job for JEE/NEET students
+2025-06-11 12:42:00 [INFO]: Running cron job for JEE/NEET students
+2025-06-11 12:43:00 [INFO]: Running cron job for JEE/NEET students
+2025-06-11 12:44:00 [INFO]: Running cron job for JEE/NEET students
+2025-06-11 12:45:00 [INFO]: Running cron job for JEE/NEET students
+2025-06-11 12:46:00 [INFO]: Running cron job for JEE/NEET students
+2025-06-11 12:47:00 [INFO]: Running cron job for JEE/NEET students
+2025-06-11 12:48:00 [INFO]: Running cron job for JEE/NEET students
+2025-06-11 12:49:00 [INFO]: Running cron job for JEE/NEET students
+2025-06-11 12:50:00 [INFO]: Running cron job for JEE/NEET students
+2025-06-11 12:51:00 [INFO]: Running cron job for JEE/NEET students
+2025-06-11 12:52:00 [INFO]: Running cron job for JEE/NEET students
+2025-06-11 12:53:00 [INFO]: Running cron job for JEE/NEET students
+2025-06-11 12:54:00 [INFO]: Running cron job for JEE/NEET students
+2025-06-11 12:55:00 [INFO]: Running cron job for JEE/NEET students
+2025-06-11 12:56:00 [INFO]: Running cron job for JEE/NEET students
+2025-06-11 12:57:00 [INFO]: Running cron job for JEE/NEET students
+2025-06-11 12:58:00 [INFO]: Running cron job for JEE/NEET students
+2025-06-11 12:59:00 [INFO]: Running cron job for JEE/NEET students
+2025-06-11 13:00:00 [INFO]: Running cron job for JEE/NEET students
+2025-06-11 13:00:00 [INFO]: Running performance update for JEE/NEET students
+2025-06-11 13:00:04 [INFO]: Performance update completed successfully
+2025-06-11 13:01:00 [INFO]: Running cron job for JEE/NEET students
+2025-06-11 13:02:00 [INFO]: Running cron job for JEE/NEET students
+2025-06-11 13:03:00 [INFO]: Running cron job for JEE/NEET students
+2025-06-11 13:04:00 [INFO]: Running cron job for JEE/NEET students
+2025-06-11 13:05:00 [INFO]: Running cron job for JEE/NEET students
+2025-06-11 13:06:00 [INFO]: Running cron job for JEE/NEET students
+2025-06-11 13:07:00 [INFO]: Running cron job for JEE/NEET students
+2025-06-11 13:08:00 [INFO]: Running cron job for JEE/NEET students
+2025-06-11 13:09:00 [INFO]: Running cron job for JEE/NEET students
+2025-06-11 13:10:00 [INFO]: Running cron job for JEE/NEET students
+2025-06-11 13:11:00 [INFO]: Running cron job for JEE/NEET students
+2025-06-11 13:12:00 [INFO]: Running cron job for JEE/NEET students
+2025-06-11 13:13:00 [INFO]: Running cron job for JEE/NEET students
+2025-06-11 13:14:00 [INFO]: Running cron job for JEE/NEET students
+2025-06-11 13:15:00 [INFO]: Running cron job for JEE/NEET students
+2025-06-11 13:16:00 [INFO]: Running cron job for JEE/NEET students
+2025-06-11 13:17:00 [INFO]: Running cron job for JEE/NEET students
+2025-06-11 13:18:00 [INFO]: Running cron job for JEE/NEET students
+2025-06-11 13:19:00 [INFO]: Running cron job for JEE/NEET students
+2025-06-11 13:20:00 [INFO]: Running cron job for JEE/NEET students
+2025-06-11 13:21:00 [INFO]: Running cron job for JEE/NEET students
+2025-06-11 13:22:00 [INFO]: Running cron job for JEE/NEET students
+2025-06-11 13:23:00 [INFO]: Running cron job for JEE/NEET students
+2025-06-11 13:24:00 [INFO]: Running cron job for JEE/NEET students
+2025-06-11 13:25:00 [INFO]: Running cron job for JEE/NEET students
+2025-06-11 13:26:00 [INFO]: Running cron job for JEE/NEET students
+2025-06-11 13:27:00 [INFO]: Running cron job for JEE/NEET students
+2025-06-11 13:28:00 [INFO]: Running cron job for JEE/NEET students
+2025-06-11 13:29:00 [INFO]: Running cron job for JEE/NEET students
+2025-06-11 13:30:00 [INFO]: Running cron job for JEE/NEET students
+2025-06-11 13:31:00 [INFO]: Running cron job for JEE/NEET students
+2025-06-11 13:32:00 [INFO]: Running cron job for JEE/NEET students
+2025-06-11 13:33:00 [INFO]: Running cron job for JEE/NEET students
+2025-06-11 13:34:00 [INFO]: Running cron job for JEE/NEET students
+2025-06-11 13:35:00 [INFO]: Running cron job for JEE/NEET students
+2025-06-11 13:36:00 [INFO]: Running cron job for JEE/NEET students
+2025-06-11 13:37:00 [INFO]: Running cron job for JEE/NEET students
+2025-06-11 13:38:00 [INFO]: Running cron job for JEE/NEET students
+2025-06-11 13:39:00 [INFO]: Running cron job for JEE/NEET students
+2025-06-11 13:40:00 [INFO]: Running cron job for JEE/NEET students
+2025-06-11 13:41:00 [INFO]: Running cron job for JEE/NEET students
+2025-06-11 13:42:00 [INFO]: Running cron job for JEE/NEET students
+2025-06-11 13:43:00 [INFO]: Running cron job for JEE/NEET students
+2025-06-11 13:44:00 [INFO]: Running cron job for JEE/NEET students
+2025-06-11 13:45:00 [INFO]: Running cron job for JEE/NEET students
+2025-06-11 13:46:00 [INFO]: Running cron job for JEE/NEET students
+2025-06-11 13:47:00 [INFO]: Running cron job for JEE/NEET students
+2025-06-11 13:48:00 [INFO]: Running cron job for JEE/NEET students
+2025-06-11 13:49:00 [INFO]: Running cron job for JEE/NEET students
+2025-06-11 13:50:00 [INFO]: Running cron job for JEE/NEET students
+2025-06-11 13:51:00 [INFO]: Running cron job for JEE/NEET students
+2025-06-11 13:52:00 [INFO]: Running cron job for JEE/NEET students
+2025-06-11 13:53:00 [INFO]: Running cron job for JEE/NEET students
+2025-06-11 13:54:00 [INFO]: Running cron job for JEE/NEET students
+2025-06-11 13:55:00 [INFO]: Running cron job for JEE/NEET students
+2025-06-11 13:56:00 [INFO]: Running cron job for JEE/NEET students
+2025-06-11 13:57:00 [INFO]: Running cron job for JEE/NEET students
+2025-06-11 13:58:00 [INFO]: Running cron job for JEE/NEET students
+2025-06-11 13:59:00 [INFO]: Running cron job for JEE/NEET students
+2025-06-11 14:00:00 [INFO]: Running performance update for JEE/NEET students
+2025-06-11 14:00:00 [INFO]: Running cron job for JEE/NEET students
+2025-06-11 14:00:02 [INFO]: Performance update completed successfully
+2025-06-11 14:01:00 [INFO]: Running cron job for JEE/NEET students
+2025-06-11 14:02:00 [INFO]: Running cron job for JEE/NEET students
+2025-06-11 14:03:00 [INFO]: Running cron job for JEE/NEET students
+2025-06-11 14:04:00 [INFO]: Running cron job for JEE/NEET students
+2025-06-11 14:05:00 [INFO]: Running cron job for JEE/NEET students
+2025-06-11 14:06:00 [INFO]: Running cron job for JEE/NEET students
+2025-06-11 14:07:00 [INFO]: Running cron job for JEE/NEET students
+2025-06-11 14:08:00 [INFO]: Running cron job for JEE/NEET students
+2025-06-11 14:09:00 [INFO]: Running cron job for JEE/NEET students
+2025-06-11 14:10:00 [INFO]: Running cron job for JEE/NEET students
+2025-06-11 14:11:00 [INFO]: Running cron job for JEE/NEET students
+2025-06-11 14:12:00 [INFO]: Running cron job for JEE/NEET students
+2025-06-11 14:13:00 [INFO]: Running cron job for JEE/NEET students
+2025-06-11 14:14:00 [INFO]: Running cron job for JEE/NEET students
+2025-06-11 14:15:00 [INFO]: Running cron job for JEE/NEET students
+2025-06-11 14:16:00 [INFO]: Running cron job for JEE/NEET students
+2025-06-11 14:17:00 [INFO]: Running cron job for JEE/NEET students
+2025-06-11 14:18:00 [INFO]: Running cron job for JEE/NEET students
+2025-06-11 14:53:00 [INFO]: Running cron job for JEE/NEET students
+2025-06-11 14:54:00 [INFO]: Running cron job for JEE/NEET students
+2025-06-11 14:55:00 [INFO]: Running cron job for JEE/NEET students
+2025-06-11 14:56:00 [INFO]: Running cron job for JEE/NEET students
+2025-06-11 14:57:00 [INFO]: Running cron job for JEE/NEET students
+2025-06-11 14:59:00 [INFO]: Running cron job for JEE/NEET students
+2025-06-11 15:00:00 [INFO]: Running cron job for JEE/NEET students
+2025-06-11 15:00:00 [INFO]: Running performance update for JEE/NEET students
+2025-06-11 15:00:04 [INFO]: Performance update completed successfully
+2025-06-11 15:01:00 [INFO]: Running cron job for JEE/NEET students
+2025-06-11 15:02:00 [INFO]: Running cron job for JEE/NEET students
+2025-06-11 15:03:00 [INFO]: Running cron job for JEE/NEET students
+2025-06-11 15:04:00 [INFO]: Running cron job for JEE/NEET students
+2025-06-11 15:05:00 [INFO]: Running cron job for JEE/NEET students
+2025-06-11 15:06:00 [INFO]: Running cron job for JEE/NEET students
+2025-06-11 15:07:00 [INFO]: Running cron job for JEE/NEET students
+2025-06-11 15:08:00 [INFO]: Running cron job for JEE/NEET students
+2025-06-11 15:09:00 [INFO]: Running cron job for JEE/NEET students
+2025-06-11 15:10:00 [INFO]: Running cron job for JEE/NEET students
+2025-06-11 15:11:00 [INFO]: Running cron job for JEE/NEET students
+2025-06-11 15:12:00 [INFO]: Running cron job for JEE/NEET students
+2025-06-11 15:13:00 [INFO]: Running cron job for JEE/NEET students
+2025-06-11 15:14:00 [INFO]: Running cron job for JEE/NEET students
+2025-06-11 15:15:00 [INFO]: Running cron job for JEE/NEET students
+2025-06-11 15:16:00 [INFO]: Running cron job for JEE/NEET students
+2025-06-11 15:17:00 [INFO]: Running cron job for JEE/NEET students
+2025-06-11 15:18:00 [INFO]: Running cron job for JEE/NEET students
+2025-06-11 15:19:00 [INFO]: Running cron job for JEE/NEET students
+2025-06-11 15:20:00 [INFO]: Running cron job for JEE/NEET students
+2025-06-11 15:21:00 [INFO]: Running cron job for JEE/NEET students
+2025-06-11 15:22:00 [INFO]: Running cron job for JEE/NEET students
+2025-06-11 15:23:00 [INFO]: Running cron job for JEE/NEET students
+2025-06-11 15:24:00 [INFO]: Running cron job for JEE/NEET students
+2025-06-11 15:25:00 [INFO]: Running cron job for JEE/NEET students
+2025-06-11 15:26:00 [INFO]: Running cron job for JEE/NEET students
+2025-06-11 15:27:00 [INFO]: Running cron job for JEE/NEET students
+2025-06-11 15:28:00 [INFO]: Running cron job for JEE/NEET students
+2025-06-11 15:29:00 [INFO]: Running cron job for JEE/NEET students
+2025-06-11 15:30:00 [INFO]: Running cron job for JEE/NEET students
+2025-06-11 15:31:00 [INFO]: Running cron job for JEE/NEET students
+2025-06-11 15:32:00 [INFO]: Running cron job for JEE/NEET students
+2025-06-11 15:33:00 [INFO]: Running cron job for JEE/NEET students
+2025-06-11 15:34:00 [INFO]: Running cron job for JEE/NEET students
+2025-06-11 15:35:00 [INFO]: Running cron job for JEE/NEET students
+2025-06-11 15:36:00 [INFO]: Running cron job for JEE/NEET students
+2025-06-11 15:37:00 [INFO]: Running cron job for JEE/NEET students
+2025-06-11 15:38:00 [INFO]: Running cron job for JEE/NEET students
+2025-06-11 15:39:00 [INFO]: Running cron job for JEE/NEET students
+2025-06-11 15:40:00 [INFO]: Running cron job for JEE/NEET students
+2025-06-11 15:55:00 [INFO]: Running performance update for JEE/NEET students
+2025-06-11 15:55:04 [INFO]: Performance update completed successfully
+2025-06-11 16:00:00 [INFO]: Running performance update for JEE/NEET students
+2025-06-11 16:00:02 [INFO]: Performance update completed successfully
+2025-06-11 18:00:00 [INFO]: Running performance update for JEE/NEET students
+2025-06-11 18:00:02 [INFO]: Performance update completed successfully
+2025-06-11 18:15:00 [INFO]: Running performance update for JEE/NEET students
+2025-06-11 18:15:04 [INFO]: Performance update completed successfully
+2025-06-11 18:40:00 [INFO]: Running performance update for JEE/NEET students
+2025-06-11 18:40:04 [ERROR]: Error in cron job: 
+Invalid `prisma.user.count()` invocation in
+E:\Development\RankMarg\RankMarg-Official\apps\backend\src\services\auto\performance.service.ts:16:43
+
+  13 let offset = 0;
+  14 
+  15 while (true) {
+→ 16   const userCount = await prisma.user.count(
+Error querying the database: ERROR: The requested endpoint could not be found, or you don't have access to it. Please check the provided ID and try again.
+2025-06-11 18:45:00 [INFO]: Running performance update for JEE/NEET students
+2025-06-11 18:45:02 [ERROR]: Error in cron job: 
+Invalid `prisma.user.count()` invocation in
+E:\Development\RankMarg\RankMarg-Official\apps\backend\src\services\auto\performance.service.ts:16:43
+
+  13 let offset = 0;
+  14 
+  15 while (true) {
+→ 16   const userCount = await prisma.user.count(
+Error querying the database: ERROR: The requested endpoint could not be found, or you don't have access to it. Please check the provided ID and try again.
+2025-06-11 18:50:00 [INFO]: Running performance update for JEE/NEET students
+2025-06-11 18:50:03 [ERROR]: Error in cron job: 
+Invalid `prisma.user.count()` invocation in
+E:\Development\RankMarg\RankMarg-Official\apps\backend\src\services\auto\performance.service.ts:16:43
+
+  13 let offset = 0;
+  14 
+  15 while (true) {
+→ 16   const userCount = await prisma.user.count(
+Error querying the database: ERROR: The requested endpoint could not be found, or you don't have access to it. Please check the provided ID and try again.
+2025-06-11 18:54:00 [INFO]: Running performance update for JEE/NEET students
+2025-06-11 18:54:02 [ERROR]: Error in cron job: 
+Invalid `prisma.user.count()` invocation in
+E:\Development\RankMarg\RankMarg-Official\apps\backend\src\services\auto\performance.service.ts:16:43
+
+  13 let offset = 0;
+  14 
+  15 while (true) {
+→ 16   const userCount = await prisma.user.count(
+Error querying the database: ERROR: The requested endpoint could not be found, or you don't have access to it. Please check the provided ID and try again.
+2025-06-11 18:55:00 [INFO]: Running performance update for JEE/NEET students
+2025-06-11 18:55:03 [ERROR]: Error in cron job: 
+Invalid `prisma.user.count()` invocation in
+E:\Development\RankMarg\RankMarg-Official\apps\backend\src\services\auto\performance.service.ts:16:43
+
+  13 let offset = 0;
+  14 
+  15 while (true) {
+→ 16   const userCount = await prisma.user.count(
+Error querying the database: ERROR: The requested endpoint could not be found, or you don't have access to it. Please check the provided ID and try again.
+2025-06-11 18:56:00 [INFO]: Running performance update for JEE/NEET students
+2025-06-11 18:56:00 [INFO]: Running daily tasks for JEE/NEET students
+2025-06-11 18:56:02 [ERROR]: Error in cron job: 
+Invalid `prisma.user.findMany()` invocation in
+E:\Development\RankMarg\RankMarg-Official\apps\backend\src\index.ts:27:36
+
+  24 try {
+  25   logger.info("Running daily tasks for JEE/NEET students");
+  26 
+→ 27   const user = await prisma.user.findMany(
+Error querying the database: ERROR: The requested endpoint could not be found, or you don't have access to it. Please check the provided ID and try again.
+2025-06-11 18:56:02 [ERROR]: Error in cron job: 
+Invalid `prisma.user.count()` invocation in
+E:\Development\RankMarg\RankMarg-Official\apps\backend\src\services\auto\performance.service.ts:16:43
+
+  13 let offset = 0;
+  14 
+  15 while (true) {
+→ 16   const userCount = await prisma.user.count(
+Error querying the database: ERROR: The requested endpoint could not be found, or you don't have access to it. Please check the provided ID and try again.
+2025-06-11 18:57:00 [INFO]: Running daily tasks for JEE/NEET students
+2025-06-11 18:57:00 [INFO]: Running performance update for JEE/NEET students
+2025-06-11 18:57:03 [ERROR]: Error in cron job: 
+Invalid `prisma.user.findMany()` invocation in
+E:\Development\RankMarg\RankMarg-Official\apps\backend\src\index.ts:27:36
+
+  24 try {
+  25   logger.info("Running daily tasks for JEE/NEET students");
+  26 
+→ 27   const user = await prisma.user.findMany(
+Error querying the database: ERROR: The requested endpoint could not be found, or you don't have access to it. Please check the provided ID and try again.
+2025-06-11 18:57:03 [ERROR]: Error in cron job: 
+Invalid `prisma.user.count()` invocation in
+E:\Development\RankMarg\RankMarg-Official\apps\backend\src\services\auto\performance.service.ts:16:43
+
+  13 let offset = 0;
+  14 
+  15 while (true) {
+→ 16   const userCount = await prisma.user.count(
+Error querying the database: ERROR: The requested endpoint could not be found, or you don't have access to it. Please check the provided ID and try again.
+2025-06-11 18:58:00 [INFO]: Running daily tasks for JEE/NEET students
+2025-06-11 18:58:00 [INFO]: Running performance update for JEE/NEET students
+2025-06-11 18:58:02 [ERROR]: Error in cron job: 
+Invalid `prisma.user.findMany()` invocation in
+E:\Development\RankMarg\RankMarg-Official\apps\backend\src\index.ts:27:36
+
+  24 try {
+  25   logger.info("Running daily tasks for JEE/NEET students");
+  26 
+→ 27   const user = await prisma.user.findMany(
+Error querying the database: ERROR: The requested endpoint could not be found, or you don't have access to it. Please check the provided ID and try again.
+2025-06-11 18:58:02 [ERROR]: Error in cron job: 
+Invalid `prisma.user.count()` invocation in
+E:\Development\RankMarg\RankMarg-Official\apps\backend\src\services\auto\performance.service.ts:16:43
+
+  13 let offset = 0;
+  14 
+  15 while (true) {
+→ 16   const userCount = await prisma.user.count(
+Error querying the database: ERROR: The requested endpoint could not be found, or you don't have access to it. Please check the provided ID and try again.
+2025-06-11 18:59:00 [INFO]: Running performance update for JEE/NEET students
+2025-06-11 18:59:00 [INFO]: Running daily tasks for JEE/NEET students
+2025-06-11 18:59:03 [ERROR]: Error in cron job: 
+Invalid `prisma.user.findMany()` invocation in
+E:\Development\RankMarg\RankMarg-Official\apps\backend\src\index.ts:27:36
+
+  24 try {
+  25   logger.info("Running daily tasks for JEE/NEET students");
+  26 
+→ 27   const user = await prisma.user.findMany(
+Error querying the database: ERROR: The requested endpoint could not be found, or you don't have access to it. Please check the provided ID and try again.
+2025-06-11 18:59:03 [ERROR]: Error in cron job: 
+Invalid `prisma.user.count()` invocation in
+E:\Development\RankMarg\RankMarg-Official\apps\backend\src\services\auto\performance.service.ts:16:43
+
+  13 let offset = 0;
+  14 
+  15 while (true) {
+→ 16   const userCount = await prisma.user.count(
+Error querying the database: ERROR: The requested endpoint could not be found, or you don't have access to it. Please check the provided ID and try again.
+2025-06-11 19:00:00 [INFO]: Running daily tasks for JEE/NEET students
+2025-06-11 19:00:00 [INFO]: Running performance update for JEE/NEET students
+2025-06-11 19:00:03 [ERROR]: Error in cron job: 
+Invalid `prisma.user.findMany()` invocation in
+E:\Development\RankMarg\RankMarg-Official\apps\backend\src\index.ts:27:36
+
+  24 try {
+  25   logger.info("Running daily tasks for JEE/NEET students");
+  26 
+→ 27   const user = await prisma.user.findMany(
+Error querying the database: ERROR: The requested endpoint could not be found, or you don't have access to it. Please check the provided ID and try again.
+2025-06-11 19:00:03 [ERROR]: Error in cron job: 
+Invalid `prisma.user.count()` invocation in
+E:\Development\RankMarg\RankMarg-Official\apps\backend\src\services\auto\performance.service.ts:16:43
+
+  13 let offset = 0;
+  14 
+  15 while (true) {
+→ 16   const userCount = await prisma.user.count(
+Error querying the database: ERROR: The requested endpoint could not be found, or you don't have access to it. Please check the provided ID and try again.
+2025-06-11 19:01:00 [INFO]: Running performance update for JEE/NEET students
+2025-06-11 19:01:00 [INFO]: Running daily tasks for JEE/NEET students
+2025-06-11 19:01:04 [ERROR]: Error in cron job: 
+Invalid `prisma.user.findMany()` invocation in
+E:\Development\RankMarg\RankMarg-Official\apps\backend\src\index.ts:27:36
+
+  24 try {
+  25   logger.info("Running daily tasks for JEE/NEET students");
+  26 
+→ 27   const user = await prisma.user.findMany(
+Error querying the database: ERROR: The requested endpoint could not be found, or you don't have access to it. Please check the provided ID and try again.
+2025-06-11 19:01:04 [ERROR]: Error in cron job: 
+Invalid `prisma.user.count()` invocation in
+E:\Development\RankMarg\RankMarg-Official\apps\backend\src\services\auto\performance.service.ts:16:43
+
+  13 let offset = 0;
+  14 
+  15 while (true) {
+→ 16   const userCount = await prisma.user.count(
+Error querying the database: ERROR: The requested endpoint could not be found, or you don't have access to it. Please check the provided ID and try again.
+2025-06-11 19:02:00 [INFO]: Running performance update for JEE/NEET students
+2025-06-11 19:02:00 [INFO]: Running daily tasks for JEE/NEET students
+2025-06-11 19:02:04 [ERROR]: Error in cron job: 
+Invalid `prisma.user.findMany()` invocation in
+E:\Development\RankMarg\RankMarg-Official\apps\backend\src\index.ts:27:36
+
+  24 try {
+  25   logger.info("Running daily tasks for JEE/NEET students");
+  26 
+→ 27   const user = await prisma.user.findMany(
+Error querying the database: ERROR: The requested endpoint could not be found, or you don't have access to it. Please check the provided ID and try again.
+2025-06-11 19:02:04 [ERROR]: Error in cron job: 
+Invalid `prisma.user.count()` invocation in
+E:\Development\RankMarg\RankMarg-Official\apps\backend\src\services\auto\performance.service.ts:16:43
+
+  13 let offset = 0;
+  14 
+  15 while (true) {
+→ 16   const userCount = await prisma.user.count(
+Error querying the database: ERROR: The requested endpoint could not be found, or you don't have access to it. Please check the provided ID and try again.
+2025-06-11 19:03:00 [INFO]: Running performance update for JEE/NEET students
+2025-06-11 19:03:00 [INFO]: Running daily tasks for JEE/NEET students
+2025-06-11 19:03:05 [ERROR]: Error in cron job: 
+Invalid `prisma.user.findMany()` invocation in
+E:\Development\RankMarg\RankMarg-Official\apps\backend\src\index.ts:27:36
+
+  24 try {
+  25   logger.info("Running daily tasks for JEE/NEET students");
+  26 
+→ 27   const user = await prisma.user.findMany(
+Can't reach database server at `ep-cold-dust-a19auxvf-pooler.ap-southeast-1.aws.neon.tech:5432`
+
+Please make sure your database server is running at `ep-cold-dust-a19auxvf-pooler.ap-southeast-1.aws.neon.tech:5432`.
+2025-06-11 19:03:05 [ERROR]: Error in cron job: 
+Invalid `prisma.user.count()` invocation in
+E:\Development\RankMarg\RankMarg-Official\apps\backend\src\services\auto\performance.service.ts:16:43
+
+  13 let offset = 0;
+  14 
+  15 while (true) {
+→ 16   const userCount = await prisma.user.count(
+Can't reach database server at `ep-cold-dust-a19auxvf-pooler.ap-southeast-1.aws.neon.tech:5432`
+
+Please make sure your database server is running at `ep-cold-dust-a19auxvf-pooler.ap-southeast-1.aws.neon.tech:5432`.
+2025-06-11 19:05:00 [INFO]: Running daily tasks for JEE/NEET students
+2025-06-11 19:05:00 [INFO]: Running performance update for JEE/NEET students
+2025-06-11 19:05:00 [ERROR]: Error in cron job: 
+Invalid `prisma.user.findMany()` invocation in
+E:\Development\RankMarg\RankMarg-Official\apps\backend\src\index.ts:27:36
+
+  24 try {
+  25   logger.info("Running daily tasks for JEE/NEET students");
+  26 
+→ 27   const user = await prisma.user.findMany(
+error: Environment variable not found: DATABASE_URL.
+  -->  schema.prisma:7
+   | 
+ 6 |   provider = "postgresql"
+ 7 |   url      = env("DATABASE_URL")
+   | 
+
+Validation Error Count: 1
+2025-06-11 19:05:00 [ERROR]: Error in cron job: 
+Invalid `prisma.user.count()` invocation in
+E:\Development\RankMarg\RankMarg-Official\apps\backend\src\services\auto\performance.service.ts:16:43
+
+  13 let offset = 0;
+  14 
+  15 while (true) {
+→ 16   const userCount = await prisma.user.count(
+error: Environment variable not found: DATABASE_URL.
+  -->  schema.prisma:7
+   | 
+ 6 |   provider = "postgresql"
+ 7 |   url      = env("DATABASE_URL")
+   | 
+
+Validation Error Count: 1
+2025-06-11 19:06:00 [INFO]: Running daily tasks for JEE/NEET students
+2025-06-11 19:06:00 [INFO]: Running performance update for JEE/NEET students
+2025-06-11 19:06:00 [ERROR]: Error in cron job: 
+Invalid `prisma.user.findMany()` invocation in
+E:\Development\RankMarg\RankMarg-Official\apps\backend\src\index.ts:27:36
+
+  24 try {
+  25   logger.info("Running daily tasks for JEE/NEET students");
+  26 
+→ 27   const user = await prisma.user.findMany(
+error: Environment variable not found: DATABASE_URL.
+  -->  schema.prisma:7
+   | 
+ 6 |   provider = "postgresql"
+ 7 |   url      = env("DATABASE_URL")
+   | 
+
+Validation Error Count: 1
+2025-06-11 19:06:00 [ERROR]: Error in cron job: 
+Invalid `prisma.user.count()` invocation in
+E:\Development\RankMarg\RankMarg-Official\apps\backend\src\services\auto\performance.service.ts:16:43
+
+  13 let offset = 0;
+  14 
+  15 while (true) {
+→ 16   const userCount = await prisma.user.count(
+error: Environment variable not found: DATABASE_URL.
+  -->  schema.prisma:7
+   | 
+ 6 |   provider = "postgresql"
+ 7 |   url      = env("DATABASE_URL")
+   | 
+
+Validation Error Count: 1
+2025-06-11 19:07:00 [INFO]: Running performance update for JEE/NEET students
+2025-06-11 19:07:00 [INFO]: Running daily tasks for JEE/NEET students
+2025-06-11 19:07:00 [ERROR]: Error in cron job: 
+Invalid `prisma.user.findMany()` invocation in
+E:\Development\RankMarg\RankMarg-Official\apps\backend\src\index.ts:27:36
+
+  24 try {
+  25   logger.info("Running daily tasks for JEE/NEET students");
+  26 
+→ 27   const user = await prisma.user.findMany(
+error: Environment variable not found: DATABASE_URL.
+  -->  schema.prisma:7
+   | 
+ 6 |   provider = "postgresql"
+ 7 |   url      = env("DATABASE_URL")
+   | 
+
+Validation Error Count: 1
+2025-06-11 19:07:00 [ERROR]: Error in cron job: 
+Invalid `prisma.user.count()` invocation in
+E:\Development\RankMarg\RankMarg-Official\apps\backend\src\services\auto\performance.service.ts:16:43
+
+  13 let offset = 0;
+  14 
+  15 while (true) {
+→ 16   const userCount = await prisma.user.count(
+error: Environment variable not found: DATABASE_URL.
+  -->  schema.prisma:7
+   | 
+ 6 |   provider = "postgresql"
+ 7 |   url      = env("DATABASE_URL")
+   | 
+
+Validation Error Count: 1
+2025-06-11 19:08:00 [INFO]: Running performance update for JEE/NEET students
+2025-06-11 19:08:00 [INFO]: Running daily tasks for JEE/NEET students
+2025-06-11 19:08:00 [ERROR]: Error in cron job: 
+Invalid `prisma.user.findMany()` invocation in
+E:\Development\RankMarg\RankMarg-Official\apps\backend\src\index.ts:27:36
+
+  24 try {
+  25   logger.info("Running daily tasks for JEE/NEET students");
+  26 
+→ 27   const user = await prisma.user.findMany(
+error: Environment variable not found: DATABASE_URL.
+  -->  schema.prisma:7
+   | 
+ 6 |   provider = "postgresql"
+ 7 |   url      = env("DATABASE_URL")
+   | 
+
+Validation Error Count: 1
+2025-06-11 19:08:00 [ERROR]: Error in cron job: 
+Invalid `prisma.user.count()` invocation in
+E:\Development\RankMarg\RankMarg-Official\apps\backend\src\services\auto\performance.service.ts:16:43
+
+  13 let offset = 0;
+  14 
+  15 while (true) {
+→ 16   const userCount = await prisma.user.count(
+error: Environment variable not found: DATABASE_URL.
+  -->  schema.prisma:7
+   | 
+ 6 |   provider = "postgresql"
+ 7 |   url      = env("DATABASE_URL")
+   | 
+
+Validation Error Count: 1
+2025-06-11 19:09:00 [INFO]: Running daily tasks for JEE/NEET students
+2025-06-11 19:09:00 [INFO]: Running performance update for JEE/NEET students
+2025-06-11 19:09:02 [INFO]: Daily tasks completed successfully
+2025-06-11 19:09:08 [INFO]: Performance update completed successfully
+2025-06-11 22:31:00 [INFO]: Running performance update for JEE/NEET students
+2025-06-11 22:31:00 [ERROR]: Error in cron job: 
+Invalid `prisma_1.default.user.count()` invocation in
+E:\Development\RankMarg\RankMarg-Official\apps\backend\dist\src\services\auto\performance.service.js:14:59
+
+  11 const batchSize = 100;
+  12 let offset = 0;
+  13 while (true) {
+→ 14     const userCount = await prisma_1.default.user.count(
+error: Environment variable not found: DATABASE_URL.
+  -->  schema.prisma:7
+   | 
+ 6 |   provider = "postgresql"
+ 7 |   url      = env("DATABASE_URL")
+   | 
+
+Validation Error Count: 1
+2025-06-11 22:32:00 [INFO]: Running performance update for JEE/NEET students
+2025-06-11 22:32:00 [ERROR]: Error in cron job: 
+Invalid `prisma_1.default.user.count()` invocation in
+E:\Development\RankMarg\RankMarg-Official\apps\backend\dist\src\services\auto\performance.service.js:14:59
+
+  11 const batchSize = 100;
+  12 let offset = 0;
+  13 while (true) {
+→ 14     const userCount = await prisma_1.default.user.count(
+error: Environment variable not found: DATABASE_URL.
+  -->  schema.prisma:7
+   | 
+ 6 |   provider = "postgresql"
+ 7 |   url      = env("DATABASE_URL")
+   | 
+
+Validation Error Count: 1
+2025-06-11 22:33:00 [INFO]: Running performance update for JEE/NEET students
+2025-06-11 22:33:00 [ERROR]: Error in cron job: 
+Invalid `prisma_1.default.user.count()` invocation in
+E:\Development\RankMarg\RankMarg-Official\apps\backend\dist\src\services\auto\performance.service.js:14:59
+
+  11 const batchSize = 100;
+  12 let offset = 0;
+  13 while (true) {
+→ 14     const userCount = await prisma_1.default.user.count(
+error: Environment variable not found: DATABASE_URL.
+  -->  schema.prisma:7
+   | 
+ 6 |   provider = "postgresql"
+ 7 |   url      = env("DATABASE_URL")
+   | 
+
+Validation Error Count: 1
+2025-06-11 22:34:00 [INFO]: Running performance update for JEE/NEET students
+2025-06-11 22:34:00 [ERROR]: Error in cron job: 
+Invalid `prisma_1.default.user.count()` invocation in
+E:\Development\RankMarg\RankMarg-Official\apps\backend\dist\src\services\auto\performance.service.js:14:59
+
+  11 const batchSize = 100;
+  12 let offset = 0;
+  13 while (true) {
+→ 14     const userCount = await prisma_1.default.user.count(
+error: Environment variable not found: DATABASE_URL.
+  -->  schema.prisma:7
+   | 
+ 6 |   provider = "postgresql"
+ 7 |   url      = env("DATABASE_URL")
+   | 
+
+Validation Error Count: 1
+2025-06-11 22:35:00 [INFO]: Running performance update for JEE/NEET students
+2025-06-11 22:35:00 [ERROR]: Error in cron job: 
+Invalid `prisma_1.default.user.count()` invocation in
+E:\Development\RankMarg\RankMarg-Official\apps\backend\dist\src\services\auto\performance.service.js:14:59
+
+  11 const batchSize = 100;
+  12 let offset = 0;
+  13 while (true) {
+→ 14     const userCount = await prisma_1.default.user.count(
+error: Environment variable not found: DATABASE_URL.
+  -->  schema.prisma:7
+   | 
+ 6 |   provider = "postgresql"
+ 7 |   url      = env("DATABASE_URL")
+   | 
+
+Validation Error Count: 1
+2025-06-11 22:36:00 [INFO]: Running performance update for JEE/NEET students
+2025-06-11 22:36:00 [ERROR]: Error in cron job: 
+Invalid `prisma_1.default.user.count()` invocation in
+E:\Development\RankMarg\RankMarg-Official\apps\backend\dist\src\services\auto\performance.service.js:14:59
+
+  11 const batchSize = 100;
+  12 let offset = 0;
+  13 while (true) {
+→ 14     const userCount = await prisma_1.default.user.count(
+error: Environment variable not found: DATABASE_URL.
+  -->  schema.prisma:7
+   | 
+ 6 |   provider = "postgresql"
+ 7 |   url      = env("DATABASE_URL")
+   | 
+
+Validation Error Count: 1
+2025-06-11 22:38:00 [INFO]: Running performance update for JEE/NEET students
+2025-06-11 22:38:11 [ERROR]: Error in cron job: 
+Invalid `prisma.user.update()` invocation in
+E:\Development\RankMarg\RankMarg-Official\apps\backend\dist\services\auto\performance.service.js:159:31
+
+  156 await this.updateMetric(userId, "TEST_SCORE", avgTestScore);
+  157 const gradeCalculator = new StudentGradeCalculator_1.StudentGradeCalculator();
+  158 const studentGrade = await gradeCalculator.calculateGrade(userId);
+→ 159 await prisma.user.update(
+Transaction API error: Transaction already closed: A query cannot be executed on an expired transaction. The timeout for this transaction was 5000 ms, however 7705 ms passed since the start of the transaction. Consider increasing the interactive transaction timeout or doing less work in the transaction.
+2025-06-11 22:39:00 [INFO]: Running performance update for JEE/NEET students
+2025-06-11 22:39:21 [INFO]: Performance update completed successfully
+2025-06-11 22:40:00 [INFO]: Running performance update for JEE/NEET students
+2025-06-11 22:40:15 [INFO]: Performance update completed successfully
+2025-06-11 22:41:00 [INFO]: Running performance update for JEE/NEET students
+2025-06-11 22:41:16 [INFO]: Performance update completed successfully
+2025-06-11 22:42:00 [INFO]: Running performance update for JEE/NEET students
+2025-06-11 22:42:22 [INFO]: Performance update completed successfully
+2025-06-11 22:43:00 [INFO]: Running performance update for JEE/NEET students
+2025-06-11 22:43:17 [INFO]: Performance update completed successfully
+2025-06-12 13:30:00 [INFO]: Running performance update for JEE/NEET students
+2025-06-12 13:30:08 [INFO]: Performance update completed successfully
+2025-06-12 13:35:00 [INFO]: Running performance update for JEE/NEET students
+2025-06-12 13:35:07 [INFO]: Performance update completed successfully
+2025-06-12 14:30:00 [INFO]: Running performance update for JEE/NEET students
+2025-06-12 14:30:12 [INFO]: Performance update completed successfully
+2025-06-12 15:50:00 [INFO]: Running performance update for JEE/NEET students
+2025-06-13 13:10:00 [INFO]: Running performance update for JEE/NEET students
+2025-06-13 13:10:05 [ERROR]: Error in cron job: 
+Invalid `prisma.user.count()` invocation in
+E:\Development\RankMarg\RankMarg-Official\apps\backend\src\services\auto\performance.service.ts:16:43
+
+  13 let offset = 0;
+  14 
+  15 while (true) {
+→ 16   const userCount = await prisma.user.count(
+Can't reach database server at `ep-aged-base-a1wt41l2-pooler.ap-southeast-1.aws.neon.tech:5432`
+
+Please make sure your database server is running at `ep-aged-base-a1wt41l2-pooler.ap-southeast-1.aws.neon.tech:5432`.
+2025-06-13 19:05:00 [INFO]: Running performance update for JEE/NEET students
+2025-06-13 19:05:08 [ERROR]: Error in cron job: 
+Invalid `prisma_1.default.testParticipation.findMany()` invocation in
+E:\Development\RankMarg\RankMarg-Official\apps\backend\dist\services\auto\performance.service.js:41:48
+
+  38 prisma_1.default.attempt.count({
+  39     where: { userId, status: "CORRECT" },
+  40 }),
+→ 41 prisma_1.default.testParticipation.findMany(
+Can't reach database server at `ep-aged-base-a1wt41l2-pooler.ap-southeast-1.aws.neon.tech:5432`
+
+Please make sure your database server is running at `ep-aged-base-a1wt41l2-pooler.ap-southeast-1.aws.neon.tech:5432`.
+2025-06-13 19:10:00 [INFO]: Running performance update for JEE/NEET students
+2025-06-13 19:10:14 [ERROR]: Error in cron job: 
+Invalid `prisma_1.default.practiceSession.findMany()` invocation in
+E:\Development\RankMarg\RankMarg-Official\apps\backend\dist\services\auto\performance.service.js:56:46
+
+  53     where: { userId },
+  54     include: { subject: true },
+  55 }),
+→ 56 prisma_1.default.practiceSession.findMany(
+Can't reach database server at `ep-aged-base-a1wt41l2-pooler.ap-southeast-1.aws.neon.tech:5432`
+
+Please make sure your database server is running at `ep-aged-base-a1wt41l2-pooler.ap-southeast-1.aws.neon.tech:5432`.
+2025-06-13 19:15:00 [INFO]: Running performance update for JEE/NEET students
+2025-06-13 19:15:25 [INFO]: Performance update completed successfully
+2025-06-13 19:20:00 [INFO]: Running performance update for JEE/NEET students
+2025-06-13 19:20:05 [INFO]: Performance update completed successfully
+2025-06-13 19:45:00 [INFO]: Running performance update for JEE/NEET students
+2025-06-13 19:45:07 [INFO]: Performance update completed successfully
+2025-06-13 19:50:00 [INFO]: Running performance update for JEE/NEET students
+2025-06-13 19:50:05 [INFO]: Performance update completed successfully
+2025-06-13 19:55:00 [INFO]: Running performance update for JEE/NEET students
+2025-06-13 19:55:05 [INFO]: Performance update completed successfully
+2025-06-13 20:00:00 [INFO]: Running performance update for JEE/NEET students
+2025-06-13 20:00:05 [INFO]: Performance update completed successfully
+2025-06-13 20:05:00 [INFO]: Running performance update for JEE/NEET students
+2025-06-13 20:05:04 [INFO]: Performance update completed successfully
+2025-06-13 20:10:00 [INFO]: Running performance update for JEE/NEET students
+2025-06-13 20:10:06 [INFO]: Performance update completed successfully
+2025-06-13 20:15:00 [INFO]: Running performance update for JEE/NEET students
+2025-06-13 20:15:08 [INFO]: Performance update completed successfully
+2025-06-13 20:20:00 [INFO]: Running performance update for JEE/NEET students
+2025-06-13 20:20:10 [INFO]: Performance update completed successfully
+2025-06-13 20:25:00 [INFO]: Running performance update for JEE/NEET students
+2025-06-13 20:25:04 [INFO]: Performance update completed successfully
+2025-06-13 20:30:00 [INFO]: Running performance update for JEE/NEET students
+2025-06-13 20:30:04 [INFO]: Performance update completed successfully
+2025-06-13 20:35:00 [INFO]: Running performance update for JEE/NEET students
+2025-06-13 20:35:04 [INFO]: Performance update completed successfully
+2025-06-13 20:40:00 [INFO]: Running performance update for JEE/NEET students
+2025-06-13 20:40:06 [INFO]: Performance update completed successfully
+2025-06-13 20:45:00 [INFO]: Running performance update for JEE/NEET students
+2025-06-13 20:45:05 [INFO]: Performance update completed successfully
+2025-06-13 20:50:00 [INFO]: Running performance update for JEE/NEET students
+2025-06-13 20:50:04 [INFO]: Performance update completed successfully
+2025-06-13 20:55:00 [INFO]: Running performance update for JEE/NEET students
+2025-06-13 20:55:15 [INFO]: Performance update completed successfully
+2025-06-13 21:00:00 [INFO]: Running performance update for JEE/NEET students
+2025-06-13 21:00:04 [INFO]: Performance update completed successfully
+2025-06-17 11:05:00 [INFO]: Running performance update for JEE/NEET students
+2025-06-17 11:05:08 [INFO]: Performance update completed successfully
+2025-06-17 12:00:00 [INFO]: Running performance update for JEE/NEET students
+2025-06-17 12:00:13 [INFO]: Performance update completed successfully
+2025-06-17 12:05:00 [INFO]: Running performance update for JEE/NEET students
+2025-06-17 17:25:00 [INFO]: Running performance update for JEE/NEET students
+2025-06-17 17:25:08 [INFO]: Performance update completed successfully
+2025-06-21 01:30:00 [INFO]: Running performance update for JEE/NEET students
+2025-06-21 01:30:08 [INFO]: Performance update completed successfully
+2025-06-21 09:35:00 [INFO]: Running performance update for JEE/NEET students
+2025-06-21 09:35:08 [INFO]: Performance update completed successfully
+2025-06-21 09:40:00 [INFO]: Running performance update for JEE/NEET students
+2025-06-21 09:40:08 [INFO]: Performance update completed successfully
+2025-06-21 09:45:00 [INFO]: Running performance update for JEE/NEET students
+2025-06-21 09:45:08 [INFO]: Performance update completed successfully
+