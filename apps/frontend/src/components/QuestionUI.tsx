--- conflicted
+++ resolved
@@ -1,503 +1,403 @@
-"use client";
-import React, { useEffect, useState, useMemo } from 'react'
-import { Button } from './ui/button'
-import MarkdownRenderer from '@/lib/MarkdownRenderer'
-import { useSession } from 'next-auth/react';
-import { useToast } from '@/hooks/use-toast';
-import { useRouter } from 'next/navigation';
-import { attempDataProps, QuestionProps } from '@/types';
-import Options from './Options';
-<<<<<<< HEAD
-import { AlertCircle, BookOpen } from 'lucide-react';
-=======
-import { AlertCircle, BookOpen, Lightbulb, AlertTriangle } from 'lucide-react';
->>>>>>> aef17a29
-import { getDifficultyLabel } from '@/utils/getDifficultyLabel';
-import Motion from './ui/motion';
-import Timer from './Timer';
-import { Accordion, AccordionContent, AccordionItem, AccordionTrigger } from './ui/accordion';
-import MistakeFeedbackModal from './MistakeFeedbackModal';
-
-interface QuestionShowProps extends Omit<QuestionProps, "attempts" | "createdAt"> { }
-
-interface QuestionUIProps {
-  question: QuestionShowProps;
-  isSolutionShow?: boolean;
-  handleAttempt: (attemptData: attempDataProps) => void;
-  answer?: string | null;
-  attemptId?: string;
-}
-const QuestionUI = ({
-  question,
-  handleAttempt,
-  isSolutionShow = false,
-  answer,
-  attemptId
-}: QuestionUIProps) => {
-  const { data: session } = useSession();
-  const router = useRouter();
-  const { toast } = useToast();
-
-  const isAnswered = useMemo(() => Boolean(answer) || isSolutionShow, [answer, isSolutionShow]);
-
-  const initialSelectedValues = useMemo(() => {
-    if (!answer) return [];
-    if (question.type === "INTEGER") return [];
-    return answer.split(',').map(Number).filter(n => !isNaN(n));
-  }, [answer, question.type]);
-<<<<<<< HEAD
-
-  const initialNumericalValue = useMemo(() => {
-    if (!answer || question.type !== "INTEGER") return null;
-    const num = Number(answer);
-    return isNaN(num) ? null : num;
-  }, [answer, question.type]);
-
-=======
-
-  const initialNumericalValue = useMemo(() => {
-    if (!answer || question.type !== "INTEGER") return null;
-    const num = Number(answer);
-    return isNaN(num) ? null : num;
-  }, [answer, question.type]);
-
->>>>>>> aef17a29
-  const [selectedValues, setSelectedValues] = useState<number[]>(initialSelectedValues);
-  const [numericalValue, setNumericalValue] = useState<number | null>(initialNumericalValue);
-  const [isSubmitting, setIsSubmitting] = useState(false);
-  const [isHintUsed, setIsHintUsed] = useState(false);
-  const [isRunning, setIsRunning] = useState(!isAnswered);
-  const [time, setTime] = useState(0);
-  const [reactionTime, setReactionTime] = useState(0);
-  const [showFeedbackModal, setShowFeedbackModal] = useState(false);
-
-  useEffect(() => {
-    if (question.type === "INTEGER") {
-      if (answer) {
-        const num = Number(answer);
-        setNumericalValue(!isNaN(num) ? num : null);
-      } else {
-        setNumericalValue(null);
-<<<<<<< HEAD
-      }
-      setSelectedValues([]);
-    } else {
-      if (answer) {
-        setSelectedValues(answer.split(',').map(Number).filter(n => !isNaN(n)));
-      } else {
-        setSelectedValues([]);
-      }
-=======
-      }
-      setSelectedValues([]);
-    } else {
-      if (answer) {
-        setSelectedValues(answer.split(',').map(Number).filter(n => !isNaN(n)));
-      } else {
-        setSelectedValues([]);
-      }
->>>>>>> aef17a29
-      setNumericalValue(null);
-    }
-
-    setIsHintUsed(false);
-    setIsRunning(!isAnswered);
-    setTime(0);
-    setReactionTime(0);
-    setIsSubmitting(false);
-  }, [question.id, question.type, answer, isAnswered]);
-
-  const correctOptions = useMemo(() => {
-    if (!(isAnswered || isSubmitting) || !question.options) return [];
-    return question.options
-      .map((option, index) => ({ ...option, index }))
-      .filter((option) => option.isCorrect)
-      .map((option) => option.index);
-  }, [isAnswered, question.options, isSubmitting]);
-
-  useEffect(() => {
-    if (!isAnswered && selectedValues.length === 0 && numericalValue === null) {
-      setReactionTime(time);
-    }
-  }, [time, selectedValues, numericalValue, isAnswered]);
-
-  const handleSelectionChange = (values: number[]) => {
-    if (isAnswered) return;
-    setSelectedValues(values);
-  };
-
-  const handleNumericalChange = (value: number | null) => {
-    if (isAnswered) return;
-    setNumericalValue(value);
-  };
-
-  const handleShowHint = () => {
-    setIsHintUsed(true);
-  };
-  const checkIfSelectedIsCorrect = (answer?: string) => {
-    if (!question.options) return false;
-
-    // Handle numerical/integer type question
-    if (question.type === "INTEGER") {
-      // If `answer` is provided, parse it as a number and compare
-      if (answer !== undefined) {
-        const parsedValue = parseInt(answer.trim(), 10);
-        return question.isNumerical === parsedValue;
-      }
-      return question.isNumerical === numericalValue;
-    }
-
-    // Handle MCQ/MULTI-SELECT
-    const correctIndices = question.options
-      .map((opt, idx) => (opt.isCorrect ? idx : null))
-      .filter((idx) => idx !== null) as number[];
-
-    // If `answer` is provided, parse it as array of indices
-    const selectedIndices: number[] = answer
-      ? answer.split(",").map((val) => parseInt(val.trim(), 10))
-      : selectedValues;
-
-    return (
-      selectedIndices.length === correctIndices.length &&
-      selectedIndices.every((index) => correctIndices.includes(index))
-    );
-  };
-
-  let isCorrect = false;
-
-  if (answer) {
-    isCorrect = checkIfSelectedIsCorrect(answer);
-  }
-
-  const handleOnSubmit = async (e: React.FormEvent<HTMLFormElement>) => {
-    e.preventDefault();
-    if (!session) {
-      router.push('/sign-in');
-      return;
-    }
-
-    setIsRunning(false);
-    setIsSubmitting(true);
-
-    isCorrect = checkIfSelectedIsCorrect();
-    const answerStr = question.type === "INTEGER"
-      ? numericalValue?.toString() || ""
-      : selectedValues.toString();
-
-    const attemptData = {
-      questionId: question.id,
-      isCorrect,
-      answer: answerStr,
-      timing: time,
-      isHintUsed,
-      reactionTime
-    };
-    toast({
-      title: isCorrect ? "Correct Answer" : "Incorrect Answer",
-      variant: "default",
-      duration: 3000,
-<<<<<<< HEAD
-      className: isCorrect? "bg-gray-100 text-gray-800" : "bg-red-500 text-white",
-=======
-      className: isCorrect ? "bg-gray-100 text-gray-800" : "bg-red-500 text-white",
->>>>>>> aef17a29
-    })
-
-    handleAttempt(attemptData);
-  };
-
-  const reportData = useMemo(() => ({
-    email: 'support@rankmarg.in',
-    subject: `Report: ${question?.slug}`,
-    body: `Hello,
-
-I would like to report an issue with the following question:
-
-- **Question Id**: ${question?.id}
-<<<<<<< HEAD
-
-Please look into this issue at your earliest convenience. Here is some additional information (optional):
-
-[Provide details about the issue, such as incorrect information, inappropriate content, etc.]
-
-=======
-
-Please look into this issue at your earliest convenience. Here is some additional information (optional):
-
-[Provide details about the issue, such as incorrect information, inappropriate content, etc.]
-
->>>>>>> aef17a29
-Thank you for your assistance.
-
-Best regards,
-[Your Name]
-`
-  }), [question?.id, question?.slug]);
-
-  const handleReport = () => {
-    const mailtoLink = `mailto:${reportData.email}?subject=${encodeURIComponent(reportData.subject)}&body=${encodeURIComponent(reportData.body)}`;
-    window.location.href = mailtoLink;
-  };
-
-  return (
-    <div className="min-h-[calc(100vh-120px)] flex flex-col bg-white" id="fullscreen">
-      <div className="flex flex-wrap md:flex-row flex-1 p-2 rounded-lg overflow-hidden ">
-        {/* Left side: Question */}
-        <div className="w-full md:w-1/2 md:p-6 p-2 border-b md:border-b-0 md:border-r">
-          <h1 className="text-lg font-bold mb-2">Question</h1>
-
-          {/* Timer - Hidden when answered */}
-          {!isAnswered && (
-            <Timer
-              questionId={question.id}
-              defaultTime={time}
-              isRunning={isRunning}
-              onTimeChange={setTime}
-              className=" border-2 border-blue-500 text-blue-500 text-sm hidden"
-            />
-          )}
-
-          {/* Question metadata */}
-          <div className="flex justify-between items-start mb-2 flex-wrap gap-2">
-            <span className="px-2 py-0.5 md:py-1 border border-blue-500 text-blue-500 rounded-full text-xs font-medium">
-              {question?.topic?.name}
-            </span>
-            <div className="flex items-center gap-2">
-              <span className="px-2 py-0.5 md:py-1 border border-amber-500 text-amber-500 rounded-full text-xs font-medium">
-                {getDifficultyLabel(question?.difficulty)}
-              </span>
-              <span
-                className="px-2 py-1 bg-gray-100 text-gray-800 rounded-full text-xs font-medium flex items-center gap-1 hover:underline cursor-pointer"
-                onClick={handleReport}
-              >
-                Report
-              </span>
-            </div>
-          </div>
-
-          {/* Question content */}
-          <div className='noselect'>
-            <MarkdownRenderer content={question?.content} className='md:text-base text-sm' />
-          </div>
-
-          {/* Hint button */}
-          {!isAnswered && !isHintUsed && (
-            <Button
-              variant="link"
-              className="text-sm mt-2 underline"
-              onClick={handleShowHint}
-            >
-              Show Hint
-            </Button>
-          )}
-        </div>
-
-        {/* Right side: Options */}
-        <div className="w-full md:w-1/2 md:p-6 p-2 relative noselect">
-          <Options
-            isAnswered={isAnswered || isSubmitting}
-            type={question.type}
-            options={question.options || []}
-            selectedValues={selectedValues}
-            onSelectionChange={handleSelectionChange}
-            numericalValue={numericalValue}
-            onNumericalChange={handleNumericalChange}
-            correctOptions={correctOptions}
-            correctNumericalValue={question.isNumerical}
-          />
-
-          {/* Submit button*/}
-          {(!isAnswered && !isSubmitting) && (
-            <div className="flex justify-center mt-4 gap-2">
-              <form onSubmit={handleOnSubmit}>
-                <Button
-                  type="submit"
-                  disabled={(question.type === "INTEGER" ? numericalValue === null : selectedValues.length === 0) || isSubmitting}
-                >
-                  Submit Answer
-                </Button>
-              </form>
-            </div>
-          )}
-        </div>
-<<<<<<< HEAD
-=======
-
-
-      </div>
-      {(!isCorrect && attemptId) && (
-        <div className="flex justify-center">
-          <Button
-            onClick={() => setShowFeedbackModal(true)}
-            variant="outline"
-            size="sm"
-            className="bg-amber-400 text-black font-medium rounded-md py-2 px-4 shadow-sm
-    hover:bg-amber-500 focus:bg-amber-500
-    active:bg-amber-600
-    disabled:bg-amber-400/50 disabled:cursor-not-allowed flex items-center gap-2"
-          >
-            <AlertCircle className="w-4 h-4" />
-            Select Error Reason
-          </Button>
-        </div>
-      )}
->>>>>>> aef17a29
-
-      {/* Hint section */}
-      {!isAnswered && isHintUsed && (
-        <Motion animation='fade-in' className="w-full p-2">
-          <div className="mt-3 bg-gradient-to-r from-yellow-50 to-amber-50 rounded-lg border border-yellow-200 p-3">
-            <div className="flex items-center gap-2 mb-2">
-              <Lightbulb className="h-4 w-4 text-yellow-600" />
-              <h3 className="font-semibold text-yellow-900 text-sm">Hint</h3>
-            </div>
-            <div className="prose prose-sm max-w-none">
-              {question?.hint ? (
-                <MarkdownRenderer content={question?.hint} className='text-sm' />
-              ) : (
-                <div className="text-center py-2">
-                  <Lightbulb className="h-5 w-5 text-gray-400 mx-auto mb-1" />
-                  <span className='text-sm text-gray-500'>Hint is not available</span>
-                </div>
-              )}
-            </div>
-          </div>
-        </Motion>
-      )}
-
-<<<<<<< HEAD
-      </div>
-      {(!isCorrect && attemptId) && (
-        <div className="flex justify-center">
-          <Button
-            onClick={() => setShowFeedbackModal(true)}
-            variant="outline"
-            size="sm"
-            className="bg-amber-400 text-black font-medium rounded-md py-2 px-4 shadow-sm
-    hover:bg-amber-500 focus:bg-amber-500
-    active:bg-amber-600
-    disabled:bg-amber-400/50 disabled:cursor-not-allowed flex items-center gap-2"
-          >
-            <AlertCircle className="w-4 h-4" />
-            Select Error Reason
-          </Button>
-        </div>
-      )}
-
-      {/* Hint section */}
-      {!isAnswered && isHintUsed && (
-        <Motion animation='fade-in' className="w-full p-2">
-          <div className="mt-4 p-3 sm:p-4 bg-yellow-50 rounded-lg border border-yellow-100">
-            <div className="flex items-start gap-2 mb-1">
-              <BookOpen className="h-4 w-4 sm:h-5 sm:w-5 text-yellow-600 mt-0.5" />
-              <h3 className="font-medium text-yellow-900 text-sm sm:text-base">Hint</h3>
-            </div>
-            <div className="text-xs sm:text-sm text-yellow-800">
-              {question?.hint ? (
-                <MarkdownRenderer content={question?.hint} className='text-sm' />
-              ) : (
-                <span className='text-sm'>Hint is not available</span>
-              )}
-            </div>
-          </div>
-        </Motion>
-      )}
-
-      {/* Solution section  */}
-      {(isAnswered || isSubmitting) && (
-        <Motion animation="fade-in" className="w-full p-2 ">
-          <Accordion type="single" collapsible defaultValue="solution" >
-            <AccordionItem value="solution" >
-              <div className="mt-4 p-3 sm:p-4 bg-purple-50 rounded-lg  border-purple-100">
-                <AccordionTrigger className="w-full text-left p-0 hover:no-underline">
-                  <div className="flex items-start gap-2">
-                    <BookOpen className="h-4 w-4 sm:h-5 sm:w-5 text-purple-600 mt-0.5" />
-                    <h3 className="font-medium text-purple-900 text-sm sm:text-base">
-                      Detailed Solution
-                    </h3>
-                  </div>
-                </AccordionTrigger>
-                <AccordionContent className="text-xs sm:text-sm text-purple-800 mt-2 transition-all data-[state=closed]:animate-accordion-up data-[state=open]:animate-accordion-down">
-                  {question?.solution ? (<>
-                    <h4 className="font-medium mt-1 mb-2">Step-by-Step Analysis</h4>
-                    <MarkdownRenderer content={question.solution} className="text-sm" /> </>
-                  ) : (
-                    <span className="text-sm">Solution is not available</span>
-=======
-      {/* Solution section  */}
-      {(isAnswered || isSubmitting) && (
-        <Motion animation="fade-in" className="w-full p-2 ">
-          <Accordion type="single" collapsible defaultValue="solution" >
-            <AccordionItem value="solution" >
-              <div className="mt-3 p-3 bg-purple-50 rounded-lg border-purple-100">
-                <AccordionTrigger className="w-full text-left p-0 hover:no-underline">
-                  <div className="flex items-start gap-2">
-                    <BookOpen className="h-4 w-4 sm:h-5 sm:w-5 text-purple-600 mt-0.5" />
-                    <h3 className="font-medium text-purple-900 text-sm sm:text-base">
-                      Detailed Solution
-                    </h3>
-                  </div>
-                </AccordionTrigger>
-                <AccordionContent className="text-xs sm:text-sm text-purple-800 mt-1 transition-all data-[state=closed]:animate-accordion-up data-[state=open]:animate-accordion-down">
-                  {question?.solution ? (
-                    <div className="space-y-3">
-                      {/* Step-by-Step Analysis */}
-                      <div className="bg-white rounded-lg border border-purple-200 p-3">
-                        <div className="flex items-center gap-2 mb-2">
-                          <BookOpen className="h-4 w-4 text-purple-600" />
-                          <h4 className="font-semibold text-purple-900 text-sm">Step-by-Step Analysis</h4>
-                        </div>
-                        <div className="prose prose-sm max-w-none">
-                          <MarkdownRenderer content={question.solution} className="text-sm" />
-                        </div>
-                      </div>
-
-                      {/* Solving Strategy */}
-                      {question?.strategy && (
-                        <div className="bg-gradient-to-r from-blue-50 to-indigo-50 rounded-lg border border-blue-200 p-3">
-                          <div className="flex items-center gap-2 mb-2">
-                            <Lightbulb className="h-4 w-4 text-blue-600" />
-                            <h4 className="font-semibold text-blue-900 text-sm">Solving Strategy</h4>
-                          </div>
-                          <div className="prose prose-sm max-w-none">
-                            <MarkdownRenderer content={question.strategy} className="text-sm" />
-                          </div>
-                        </div>
-                      )}
-
-                      {/* Common Mistakes */}
-                      {question?.commonMistake && (
-                        <div className="bg-gradient-to-r from-red-50 to-pink-50 rounded-lg border border-red-200 p-3">
-                          <div className="flex items-center gap-2 mb-2">
-                            <AlertTriangle className="h-4 w-4 text-red-600" />
-                            <h4 className="font-semibold text-red-900 text-sm">Common Mistakes to Avoid</h4>
-                          </div>
-                          <div className="prose prose-sm max-w-none">
-                            <MarkdownRenderer content={question.commonMistake} className="text-sm" />
-                          </div>
-                        </div>
-                      )}
-                    </div>
-                  ) : (
-                    <div className="text-center py-4">
-                      <BookOpen className="h-6 w-6 text-gray-400 mx-auto mb-1" />
-                      <span className="text-sm text-gray-500">Solution is not available</span>
-                    </div>
->>>>>>> aef17a29
-                  )}
-                </AccordionContent>
-              </div>
-            </AccordionItem>
-          </Accordion>
-        </Motion>
-      )}
-      <MistakeFeedbackModal
-        attemptId={attemptId}
-        isOpen={showFeedbackModal}
-        onClose={() => setShowFeedbackModal(false)}
-      />
-    </div>
-  );
-};
-
+"use client";
+import React, { useEffect, useState, useMemo } from 'react'
+import { Button } from './ui/button'
+import MarkdownRenderer from '@/lib/MarkdownRenderer'
+import { useSession } from 'next-auth/react';
+import { useToast } from '@/hooks/use-toast';
+import { useRouter } from 'next/navigation';
+import { attempDataProps, QuestionProps } from '@/types';
+import Options from './Options';
+import { AlertCircle, BookOpen, Lightbulb, AlertTriangle } from 'lucide-react';
+import { getDifficultyLabel } from '@/utils/getDifficultyLabel';
+import Motion from './ui/motion';
+import Timer from './Timer';
+import { Accordion, AccordionContent, AccordionItem, AccordionTrigger } from './ui/accordion';
+import MistakeFeedbackModal from './MistakeFeedbackModal';
+
+interface QuestionShowProps extends Omit<QuestionProps, "attempts" | "createdAt"> { }
+
+interface QuestionUIProps {
+  question: QuestionShowProps;
+  isSolutionShow?: boolean;
+  handleAttempt: (attemptData: attempDataProps) => void;
+  answer?: string | null;
+  attemptId?: string;
+}
+const QuestionUI = ({
+  question,
+  handleAttempt,
+  isSolutionShow = false,
+  answer,
+  attemptId
+}: QuestionUIProps) => {
+  const { data: session } = useSession();
+  const router = useRouter();
+  const { toast } = useToast();
+
+  const isAnswered = useMemo(() => Boolean(answer) || isSolutionShow, [answer, isSolutionShow]);
+
+  const initialSelectedValues = useMemo(() => {
+    if (!answer) return [];
+    if (question.type === "INTEGER") return [];
+    return answer.split(',').map(Number).filter(n => !isNaN(n));
+  }, [answer, question.type]);
+
+  const initialNumericalValue = useMemo(() => {
+    if (!answer || question.type !== "INTEGER") return null;
+    const num = Number(answer);
+    return isNaN(num) ? null : num;
+  }, [answer, question.type]);
+
+  const [selectedValues, setSelectedValues] = useState<number[]>(initialSelectedValues);
+  const [numericalValue, setNumericalValue] = useState<number | null>(initialNumericalValue);
+  const [isSubmitting, setIsSubmitting] = useState(false);
+  const [isHintUsed, setIsHintUsed] = useState(false);
+  const [isRunning, setIsRunning] = useState(!isAnswered);
+  const [time, setTime] = useState(0);
+  const [reactionTime, setReactionTime] = useState(0);
+  const [showFeedbackModal, setShowFeedbackModal] = useState(false);
+
+  useEffect(() => {
+    if (question.type === "INTEGER") {
+      if (answer) {
+        const num = Number(answer);
+        setNumericalValue(!isNaN(num) ? num : null);
+      } else {
+        setNumericalValue(null);
+      }
+      setSelectedValues([]);
+    } else {
+      if (answer) {
+        setSelectedValues(answer.split(',').map(Number).filter(n => !isNaN(n)));
+      } else {
+        setSelectedValues([]);
+      }
+      setNumericalValue(null);
+    }
+
+    setIsHintUsed(false);
+    setIsRunning(!isAnswered);
+    setTime(0);
+    setReactionTime(0);
+    setIsSubmitting(false);
+  }, [question.id, question.type, answer, isAnswered]);
+
+  const correctOptions = useMemo(() => {
+    if (!(isAnswered || isSubmitting) || !question.options) return [];
+    return question.options
+      .map((option, index) => ({ ...option, index }))
+      .filter((option) => option.isCorrect)
+      .map((option) => option.index);
+  }, [isAnswered, question.options, isSubmitting]);
+
+  useEffect(() => {
+    if (!isAnswered && selectedValues.length === 0 && numericalValue === null) {
+      setReactionTime(time);
+    }
+  }, [time, selectedValues, numericalValue, isAnswered]);
+
+  const handleSelectionChange = (values: number[]) => {
+    if (isAnswered) return;
+    setSelectedValues(values);
+  };
+
+  const handleNumericalChange = (value: number | null) => {
+    if (isAnswered) return;
+    setNumericalValue(value);
+  };
+
+  const handleShowHint = () => {
+    setIsHintUsed(true);
+  };
+  const checkIfSelectedIsCorrect = (answer?: string) => {
+    if (!question.options) return false;
+
+    // Handle numerical/integer type question
+    if (question.type === "INTEGER") {
+      // If `answer` is provided, parse it as a number and compare
+      if (answer !== undefined) {
+        const parsedValue = parseInt(answer.trim(), 10);
+        return question.isNumerical === parsedValue;
+      }
+      return question.isNumerical === numericalValue;
+    }
+
+    // Handle MCQ/MULTI-SELECT
+    const correctIndices = question.options
+      .map((opt, idx) => (opt.isCorrect ? idx : null))
+      .filter((idx) => idx !== null) as number[];
+
+    // If `answer` is provided, parse it as array of indices
+    const selectedIndices: number[] = answer
+      ? answer.split(",").map((val) => parseInt(val.trim(), 10))
+      : selectedValues;
+
+    return (
+      selectedIndices.length === correctIndices.length &&
+      selectedIndices.every((index) => correctIndices.includes(index))
+    );
+  };
+
+  let isCorrect = false;
+
+  if (answer) {
+    isCorrect = checkIfSelectedIsCorrect(answer);
+  }
+
+  const handleOnSubmit = async (e: React.FormEvent<HTMLFormElement>) => {
+    e.preventDefault();
+    if (!session) {
+      router.push('/sign-in');
+      return;
+    }
+
+    setIsRunning(false);
+    setIsSubmitting(true);
+
+    isCorrect = checkIfSelectedIsCorrect();
+    const answerStr = question.type === "INTEGER"
+      ? numericalValue?.toString() || ""
+      : selectedValues.toString();
+
+    const attemptData = {
+      questionId: question.id,
+      isCorrect,
+      answer: answerStr,
+      timing: time,
+      isHintUsed,
+      reactionTime
+    };
+    toast({
+      title: isCorrect ? "Correct Answer" : "Incorrect Answer",
+      variant: "default",
+      duration: 3000,
+      className: isCorrect ? "bg-gray-100 text-gray-800" : "bg-red-500 text-white",
+    })
+
+    handleAttempt(attemptData);
+  };
+
+  const reportData = useMemo(() => ({
+    email: 'support@rankmarg.in',
+    subject: `Report: ${question?.slug}`,
+    body: `Hello,
+
+I would like to report an issue with the following question:
+
+- **Question Id**: ${question?.id}
+
+Please look into this issue at your earliest convenience. Here is some additional information (optional):
+
+[Provide details about the issue, such as incorrect information, inappropriate content, etc.]
+
+Thank you for your assistance.
+
+Best regards,
+[Your Name]
+`
+  }), [question?.id, question?.slug]);
+
+  const handleReport = () => {
+    const mailtoLink = `mailto:${reportData.email}?subject=${encodeURIComponent(reportData.subject)}&body=${encodeURIComponent(reportData.body)}`;
+    window.location.href = mailtoLink;
+  };
+
+  return (
+    <div className="min-h-[calc(100vh-120px)] flex flex-col bg-white" id="fullscreen">
+      <div className="flex flex-wrap md:flex-row flex-1 p-2 rounded-lg overflow-hidden ">
+        {/* Left side: Question */}
+        <div className="w-full md:w-1/2 md:p-6 p-2 border-b md:border-b-0 md:border-r">
+          <h1 className="text-lg font-bold mb-2">Question</h1>
+
+          {/* Timer - Hidden when answered */}
+          {!isAnswered && (
+            <Timer
+              questionId={question.id}
+              defaultTime={time}
+              isRunning={isRunning}
+              onTimeChange={setTime}
+              className=" border-2 border-blue-500 text-blue-500 text-sm hidden"
+            />
+          )}
+
+          {/* Question metadata */}
+          <div className="flex justify-between items-start mb-2 flex-wrap gap-2">
+            <span className="px-2 py-0.5 md:py-1 border border-blue-500 text-blue-500 rounded-full text-xs font-medium">
+              {question?.topic?.name}
+            </span>
+            <div className="flex items-center gap-2">
+              <span className="px-2 py-0.5 md:py-1 border border-amber-500 text-amber-500 rounded-full text-xs font-medium">
+                {getDifficultyLabel(question?.difficulty)}
+              </span>
+              <span
+                className="px-2 py-1 bg-gray-100 text-gray-800 rounded-full text-xs font-medium flex items-center gap-1 hover:underline cursor-pointer"
+                onClick={handleReport}
+              >
+                Report
+              </span>
+            </div>
+          </div>
+
+          {/* Question content */}
+          <div className='noselect'>
+            <MarkdownRenderer content={question?.content} className='md:text-base text-sm' />
+          </div>
+
+          {/* Hint button */}
+          {!isAnswered && !isHintUsed && (
+            <Button
+              variant="link"
+              className="text-sm mt-2 underline"
+              onClick={handleShowHint}
+            >
+              Show Hint
+            </Button>
+          )}
+        </div>
+
+        {/* Right side: Options */}
+        <div className="w-full md:w-1/2 md:p-6 p-2 relative noselect">
+          <Options
+            isAnswered={isAnswered || isSubmitting}
+            type={question.type}
+            options={question.options || []}
+            selectedValues={selectedValues}
+            onSelectionChange={handleSelectionChange}
+            numericalValue={numericalValue}
+            onNumericalChange={handleNumericalChange}
+            correctOptions={correctOptions}
+            correctNumericalValue={question.isNumerical}
+          />
+
+          {/* Submit button*/}
+          {(!isAnswered && !isSubmitting) && (
+            <div className="flex justify-center mt-4 gap-2">
+              <form onSubmit={handleOnSubmit}>
+                <Button
+                  type="submit"
+                  disabled={(question.type === "INTEGER" ? numericalValue === null : selectedValues.length === 0) || isSubmitting}
+                >
+                  Submit Answer
+                </Button>
+              </form>
+            </div>
+          )}
+        </div>
+
+
+      </div>
+      {(!isCorrect && attemptId) && (
+        <div className="flex justify-center">
+          <Button
+            onClick={() => setShowFeedbackModal(true)}
+            variant="outline"
+            size="sm"
+            className="bg-amber-400 text-black font-medium rounded-md py-2 px-4 shadow-sm
+    hover:bg-amber-500 focus:bg-amber-500
+    active:bg-amber-600
+    disabled:bg-amber-400/50 disabled:cursor-not-allowed flex items-center gap-2"
+          >
+            <AlertCircle className="w-4 h-4" />
+            Select Error Reason
+          </Button>
+        </div>
+      )}
+
+      {/* Hint section */}
+      {!isAnswered && isHintUsed && (
+        <Motion animation='fade-in' className="w-full p-2">
+          <div className="mt-3 bg-gradient-to-r from-yellow-50 to-amber-50 rounded-lg border border-yellow-200 p-3">
+            <div className="flex items-center gap-2 mb-2">
+              <Lightbulb className="h-4 w-4 text-yellow-600" />
+              <h3 className="font-semibold text-yellow-900 text-sm">Hint</h3>
+            </div>
+            <div className="prose prose-sm max-w-none">
+              {question?.hint ? (
+                <MarkdownRenderer content={question?.hint} className='text-sm' />
+              ) : (
+                <div className="text-center py-2">
+                  <Lightbulb className="h-5 w-5 text-gray-400 mx-auto mb-1" />
+                  <span className='text-sm text-gray-500'>Hint is not available</span>
+                </div>
+              )}
+            </div>
+          </div>
+        </Motion>
+      )}
+
+      {/* Solution section  */}
+      {(isAnswered || isSubmitting) && (
+        <Motion animation="fade-in" className="w-full p-2 ">
+          <Accordion type="single" collapsible defaultValue="solution" >
+            <AccordionItem value="solution" >
+              <div className="mt-3 p-3 bg-purple-50 rounded-lg border-purple-100">
+                <AccordionTrigger className="w-full text-left p-0 hover:no-underline">
+                  <div className="flex items-start gap-2">
+                    <BookOpen className="h-4 w-4 sm:h-5 sm:w-5 text-purple-600 mt-0.5" />
+                    <h3 className="font-medium text-purple-900 text-sm sm:text-base">
+                      Detailed Solution
+                    </h3>
+                  </div>
+                </AccordionTrigger>
+                <AccordionContent className="text-xs sm:text-sm text-purple-800 mt-1 transition-all data-[state=closed]:animate-accordion-up data-[state=open]:animate-accordion-down">
+                  {question?.solution ? (
+                    <div className="space-y-3">
+                      {/* Step-by-Step Analysis */}
+                      <div className="bg-white rounded-lg border border-purple-200 p-3">
+                        <div className="flex items-center gap-2 mb-2">
+                          <BookOpen className="h-4 w-4 text-purple-600" />
+                          <h4 className="font-semibold text-purple-900 text-sm">Step-by-Step Analysis</h4>
+                        </div>
+                        <div className="prose prose-sm max-w-none">
+                          <MarkdownRenderer content={question.solution} className="text-sm" />
+                        </div>
+                      </div>
+
+                      {/* Solving Strategy */}
+                      {question?.strategy && (
+                        <div className="bg-gradient-to-r from-blue-50 to-indigo-50 rounded-lg border border-blue-200 p-3">
+                          <div className="flex items-center gap-2 mb-2">
+                            <Lightbulb className="h-4 w-4 text-blue-600" />
+                            <h4 className="font-semibold text-blue-900 text-sm">Solving Strategy</h4>
+                          </div>
+                          <div className="prose prose-sm max-w-none">
+                            <MarkdownRenderer content={question.strategy} className="text-sm" />
+                          </div>
+                        </div>
+                      )}
+
+                      {/* Common Mistakes */}
+                      {question?.commonMistake && (
+                        <div className="bg-gradient-to-r from-red-50 to-pink-50 rounded-lg border border-red-200 p-3">
+                          <div className="flex items-center gap-2 mb-2">
+                            <AlertTriangle className="h-4 w-4 text-red-600" />
+                            <h4 className="font-semibold text-red-900 text-sm">Common Mistakes to Avoid</h4>
+                          </div>
+                          <div className="prose prose-sm max-w-none">
+                            <MarkdownRenderer content={question.commonMistake} className="text-sm" />
+                          </div>
+                        </div>
+                      )}
+                    </div>
+                  ) : (
+                    <div className="text-center py-4">
+                      <BookOpen className="h-6 w-6 text-gray-400 mx-auto mb-1" />
+                      <span className="text-sm text-gray-500">Solution is not available</span>
+                    </div>
+                  )}
+                </AccordionContent>
+              </div>
+            </AccordionItem>
+          </Accordion>
+        </Motion>
+      )}
+      <MistakeFeedbackModal
+        attemptId={attemptId}
+        isOpen={showFeedbackModal}
+        onClose={() => setShowFeedbackModal(false)}
+      />
+    </div>
+  );
+};
+
 export default React.memo(QuestionUI);