generator client {
  provider      = "prisma-client-js"
  binaryTargets = ["native", "debian-openssl-1.1.x", "debian-openssl-3.0.x", "linux-musl"]
}

datasource db {
  provider = "postgresql"
  url      = env("DATABASE_URL")
}

// ============================================
// USER MANAGEMENT
// ============================================

model User {
  id                  String  @id @default(uuid())
  name                String?
  username            String? @unique
  email               String? @unique
  password            String?
  phone               String? @unique
  standard            String? @db.Text
  avatar              String?
  coins               Int     @default(0)
  xp                  Int     @default(0)
  grade               String  @default("C") @db.Text
  role                String  @default("USER") @db.Text
  provider            String  @db.Text
  location            String?
  targetYear          Int?
  studyHoursPerDay    Int?
  questionsPerDay     Int     @default(5)
  onboardingCompleted Boolean @default(false)
  isActive            Boolean @default(true)

  // Relations
  attempts          Attempt[]
  testParticipated  TestParticipation[]
  userPerformance   UserPerformance?
  metric            Metric[]
  subjectMastery    SubjectMastery[]
  topicMastery      TopicMastery[]
  subtopicMastery   SubtopicMastery[]
  reviewSchedule    ReviewSchedule[]
  masteryHistory    MasteryHistory[]
  practiceSession   PracticeSession[]
  currentStudyTopic CurrentStudyTopic[]
  activity          activity[]
  coinTransaction   CoinTransaction[]
  userAchievement   UserAchievement[]
  userNotification  UserNotification[]
  studySuggestion   StudySuggestion[]
  payments          Payment[]
  subscription      Subscription?
  examRegistrations ExamUser[]
  testsCreated      Test[]              @relation("TestsCreated")
  testsAuthored     Test[]              @relation("TestsAuthored")

  updatedAt DateTime @updatedAt
  createdAt DateTime @default(now())

  @@index([id])
  @@index([username])
  @@index([email])
  @@index([phone])
  @@index([targetYear])
  @@index([xp])
}

model UserPerformance {
  id                  String    @id @default(uuid())
  userId              String    @unique
  dailyQuestions      Int       @default(5)
  streak              Int       @default(0)
  totalAttempts       Int       @default(0)
  correctAttempts     Int       @default(0)
  accuracy            Float     @default(0)
  subjectWiseAccuracy Json?
  recentTestScores    Json?
  highestScore        Float     @default(0.0)
  lowestScore         Float     @default(0.0)
  avgScore            Float     @default(0.0)
  lastExamDate        DateTime?
  avgDailyStudyHours  Float?    @default(0)

  user      User     @relation(fields: [userId], references: [id], onDelete: Cascade)
  updatedAt DateTime @updatedAt

  @@index([accuracy])
  @@index([streak])
}

model CurrentStudyTopic {
  id          String   @id @default(uuid())
  userId      String
  subjectId   String
  topicId     String
  isCurrent   Boolean  @default(true)
  isCompleted Boolean  @default(false)
  startedAt   DateTime @default(now())

  user    User    @relation(fields: [userId], references: [id], onDelete: Cascade)
  subject Subject @relation(fields: [subjectId], references: [id], onDelete: Cascade)
  topic   Topic   @relation(fields: [topicId], references: [id], onDelete: Cascade)

  @@unique([userId, subjectId, topicId])
  @@index([userId, isCompleted, startedAt])
}

model Exam {
  code                 String    @id @unique //JEE, NEET, etc.
  name                 String
  fullName             String?
  description          String?
  category             String?
  minDifficulty        Int       @default(1)
  maxDifficulty        Int       @default(4)
  totalMarks           Int
  duration             Int
  negativeMarking      Boolean   @default(false)
  negativeMarkingRatio Float?    @default(0)
  isActive             Boolean   @default(true)
  registrationStartAt  DateTime?
  registrationEndAt    DateTime?
  examDate             DateTime?
  createdAt            DateTime  @default(now())
  updatedAt            DateTime  @updatedAt

  // Relations
  examSubjects  ExamSubject[]
  registrations ExamUser[]

  @@index([name])
  @@index([code])
  @@index([examDate])
}

model ExamSubject {
  examCode  String
  subjectId String
  weightage Float  @default(0)

  // Relations
  exam    Exam    @relation(fields: [examCode], references: [code], onDelete: Cascade)
  subject Subject @relation(fields: [subjectId], references: [id], onDelete: Cascade)

  @@id([examCode, subjectId])
  @@index([subjectId])
}

model ExamUser {
  id           String   @id @default(uuid())
  userId       String
  examCode     String
  registeredAt DateTime @default(now())

  // Relations
  user User @relation(fields: [userId], references: [id], onDelete: Cascade)
  exam Exam @relation(fields: [examCode], references: [code], onDelete: Cascade)

  @@unique([userId, examCode])
  @@index([examCode])
  @@index([userId])
}

model Subject {
  id        String  @id @default(uuid())
  name      String
  shortName String?

  // Relations
  topics            Topic[]
  questions         Question[]
  subjectMastery    SubjectMastery[]
  masteryHistory    MasteryHistory[]
  currentStudyTopic CurrentStudyTopic[]
  examSubjects      ExamSubject[]

  @@unique([name])
  @@unique([shortName])
}

model Topic {
  id               String  @id @default(uuid())
  name             String
  slug             String?
  subjectId        String
  weightage        Float   @default(0.0)
  orderIndex       Int     @default(0)
  estimatedMinutes Int?

  // Relations
  subject           Subject             @relation(fields: [subjectId], references: [id], onDelete: Cascade)
  subTopics         SubTopic[]
  questions         Question[]
  topicMastery      TopicMastery[]
  currentStudyTopic CurrentStudyTopic[]

  @@unique([name, subjectId])
  @@unique([slug, subjectId])
  @@index([subjectId, orderIndex])
}

model SubTopic {
  id               String  @id @default(uuid())
  name             String
  slug             String?
  topicId          String
  orderIndex       Int     @default(0)
  estimatedMinutes Int?

  // Relations
  topic           Topic             @relation(fields: [topicId], references: [id], onDelete: Cascade)
  questions       Question[]
  subtopicMastery SubtopicMastery[]

  @@unique([name, topicId])
  @@unique([slug, topicId])
  @@index([topicId, orderIndex])
}

// ============================================
// QUESTIONS & OPTIONS
// ============================================

model Question {
  id            String   @id @default(uuid())
  slug          String   @unique
  title         String
  type          String   @db.Text
  format        String   @db.Text
  content       String
  difficulty    Int      @default(1)
  subtopicId    String?
  topicId       String?
  subjectId     String?
  pyqYear       String?
  book          String?
  commonMistake String?
  isNumerical   Float?
  solution      String?
<<<<<<< HEAD
  questionTime  Int?     @default(2)
  hint          String?
=======
  hint          String?
  strategy      String?
  questionTime  Int?     @default(2)
>>>>>>> aef17a29
  isPublished   Boolean? @default(false)
  createdBy     String?
  createdAt     DateTime @default(now())

  // Relations
  category          QuestionCategory[]
  questionInsights  QuestionInsights?
  attempts          Attempt[]
  options           Option[]
  testQuestions     TestQuestion[]
  practiceQuestions PracticeSessionQuestions[]
  subTopic          SubTopic?                  @relation(fields: [subtopicId], references: [id], onDelete: Cascade)
  topic             Topic?                     @relation(fields: [topicId], references: [id], onDelete: Cascade)
  subject           Subject?                   @relation(fields: [subjectId], references: [id], onDelete: Cascade)

  @@index([subjectId])
  @@index([topicId])
  @@index([subtopicId])
  @@index([isPublished])
  @@index([difficulty])
}

model QuestionCategory {
  questionId String
  category   String @db.Text

  question Question @relation(fields: [questionId], references: [id], onDelete: Cascade)

  @@id([questionId, category])
}

model Option {
  id         String  @id @default(uuid())
  content    String
  isCorrect  Boolean @default(false)
  questionId String

  question Question @relation(fields: [questionId], references: [id], onDelete: Cascade)
}

model QuestionInsights {
  id             String   @id @default(uuid())
  questionId     String   @unique
  totalAttempts  Int      @default(0)
  correctCount   Int      @default(0)
  incorrectCount Int      @default(0)
  skippedCount   Int      @default(0)
  avgHintsUsed   Float    @default(0)
  accuracy       Float    @default(0)
  updatedAt      DateTime @updatedAt

  question Question @relation(fields: [questionId], references: [id], onDelete: Cascade)
}

// ============================================
// ATTEMPTS & PRACTICE SESSIONS
// ============================================

model Attempt {
  id                  String   @id @default(uuid())
  userId              String
  questionId          String
  type                String   @db.Text
  answer              String?
  mistake             String?  @db.Text
  timing              Float?   @default(0)
  reactionTime        Float?
  status              String   @default("NOT_ANSWERED") @db.Text
  hintsUsed           Boolean  @default(false)
  solvedAt            DateTime @default(now())
  testParticipationId String?
  practiceSessionId   String?

  // Relations
  question          Question           @relation(fields: [questionId], references: [id], onDelete: Restrict)
  user              User               @relation(fields: [userId], references: [id], onDelete: Cascade)
  testParticipation TestParticipation? @relation("TestSubmissionAttempts", fields: [testParticipationId], references: [id])
  practiceSession   PracticeSession?   @relation("RevisionSessionAttempts", references: [id], fields: [practiceSessionId])

  @@index([userId, questionId])
  @@index([testParticipationId])
  @@index([practiceSessionId])
  @@index([userId, type, solvedAt])
}

model PracticeSession {
  id              String    @id @default(uuid())
  userId          String
  subjectId       String?
  questionsSolved Int?      @default(0)
  correctAnswers  Int?      @default(0)
  isCompleted     Boolean   @default(false)
  startTime       DateTime?
  duration        Int?
  createdAt       DateTime  @default(now())

  // Relations
  user      User                       @relation(fields: [userId], references: [id], onDelete: Cascade)
  questions PracticeSessionQuestions[]
  attempts  Attempt[]                  @relation("RevisionSessionAttempts")

  @@index([userId, createdAt])
}

model PracticeSessionQuestions {
  id                String @id @default(uuid())
  practiceSessionId String
  questionId        String

  question        Question        @relation(fields: [questionId], references: [id], onDelete: Cascade)
  practiceSession PracticeSession @relation(fields: [practiceSessionId], references: [id], onDelete: Cascade)

  @@unique([practiceSessionId, questionId])
  @@index([questionId])
  @@index([practiceSessionId])
}

// ============================================
// TESTS & TEST MANAGEMENT
// ============================================

model Test {
  testId         String    @id @default(uuid())
  title          String
  description    String?
  examCode       String?
  totalMarks     Int?
  totalQuestions Int?
  referenceId    String?
  testKey        String?
  difficulty     String?   @default("MEDIUM")
  duration       Int
  status         String    @default("DRAFT") @db.Text
  visibility     String    @default("PUBLIC") @db.Text
  examType       String?   @db.Text
  startTime      DateTime?
  endTime        DateTime?
  createdBy      String
  authorId       String?
  updatedAt      DateTime? @updatedAt
  createdAt      DateTime  @default(now())

  // Relations
  testParticipation TestParticipation[]
  testSection       TestSection[]
  creator           User                @relation("TestsCreated", fields: [createdBy], references: [id], onDelete: Cascade)
  author            User?               @relation("TestsAuthored", fields: [authorId], references: [id], onDelete: SetNull)

  @@index([createdBy])
  @@index([authorId])
}

model TestSection {
  id            String  @id @default(uuid())
  testId        String
  name          String
  isOptional    Boolean @default(false)
  maxQuestions  Int?
  correctMarks  Float?
  negativeMarks Float?

  // Relations
  test         Test           @relation(fields: [testId], references: [testId], onDelete: Cascade)
  testQuestion TestQuestion[]
}

model TestQuestion {
  questionId    String
  testSectionId String

  // Relations
  question    Question     @relation(fields: [questionId], references: [id], onDelete: Cascade)
  testSection TestSection? @relation(fields: [testSectionId], references: [id], onDelete: Cascade)

  @@id([testSectionId, questionId])
}

model TestParticipation {
  id               String   @id @default(uuid())
  userId           String
  testId           String
  score            Int?     @default(0)
  status           String   @default("JOIN") @db.Text
  accuracy         Float?   @default(0)
  timing           Int?     @default(0)
  maxStreakCorrect Int?     @default(0)
  maxStreakWrong   Int?     @default(0)
  cntMinmize       Int?     @default(0)
  cntAnsweredMark  Int?     @default(0)
  cntAnswered      Int?     @default(0)
  cntNotAnswered   Int?     @default(0)
  cntMarkForReview Int?     @default(0)
  startTime        DateTime @default(now())
  endTime          DateTime @default(now())

  // Relations
  test    Test      @relation(fields: [testId], references: [testId], onDelete: Cascade)
  user    User      @relation(fields: [userId], references: [id], onDelete: Cascade)
  attempt Attempt[] @relation("TestSubmissionAttempts")

  @@unique([userId, testId])
  @@index([testId])
  @@index([userId])
}

// ============================================
// MASTERY & PERFORMANCE TRACKING
// ============================================

model Metric {
  id            String   @id @default(uuid())
  userId        String
  metricType    String   @db.Text
  currentValue  Int
  previousValue Int
  updatedAt     DateTime @updatedAt

  user User @relation(fields: [userId], references: [id], onDelete: Cascade)

  @@unique([userId, metricType])
}

model SubjectMastery {
  id              String @id @default(uuid())
  userId          String
  subjectId       String
  masteryLevel    Int    @default(0)
  totalAttempts   Int    @default(0)
  correctAttempts Int    @default(0)

  // Relations
  user    User    @relation(fields: [userId], references: [id], onDelete: Cascade)
  subject Subject @relation(fields: [subjectId], references: [id], onDelete: Cascade)

  @@unique([userId, subjectId])
}

model TopicMastery {
  id              String @id @default(uuid())
  userId          String
  topicId         String
  masteryLevel    Int    @default(0)
  strengthIndex   Float  @default(0.0)
  totalAttempts   Int    @default(0)
  correctAttempts Int    @default(0)

  // Relations
  topic          Topic           @relation(fields: [topicId], references: [id], onDelete: Cascade)
  user           User            @relation(fields: [userId], references: [id], onDelete: Cascade)
  reviewSchedule ReviewSchedule?

  @@unique([userId, topicId])
}

model SubtopicMastery {
  id              String @id @default(uuid())
  userId          String
  subtopicId      String
  topicId         String
  masteryLevel    Int    @default(0)
  strengthIndex   Float  @default(0.0)
  totalAttempts   Int    @default(0)
  correctAttempts Int    @default(0)

  // Relations
  user     User     @relation(fields: [userId], references: [id], onDelete: Cascade)
  subtopic SubTopic @relation(fields: [subtopicId], references: [id], onDelete: Cascade)

  @@unique([userId, subtopicId])
}

model ReviewSchedule {
  id                String   @id @default(cuid())
  userId            String
  topicId           String
  lastReviewedAt    DateTime
  nextReviewAt      DateTime
  reviewInterval    Int?
  retentionStrength Float
  completedReviews  Int      @default(0)

  // Relations
  user         User         @relation(fields: [userId], references: [id], onDelete: Cascade)
  topicMastery TopicMastery @relation(fields: [userId, topicId], references: [userId, topicId], onDelete: Cascade)

  @@unique([userId, topicId])
}

model MasteryHistory {
  id              String   @id @default(uuid())
  userId          String
  subjectId       String?
  masteryLevel    Int      @default(0)
  strengthIndex   Float    @default(0)
  totalAttempts   Int      @default(0)
  correctAttempts Int      @default(0)
  totalTimeSpent  Float    @default(0) // in minutes or seconds
  recordedAt      DateTime @default(now())

  // Relations
  user    User     @relation(fields: [userId], references: [id], onDelete: Cascade)
  subject Subject? @relation(fields: [subjectId], references: [id], onDelete: Cascade)

  @@index([userId, subjectId, recordedAt])
}

// ============================================
// GAMIFICATION & REWARDS
// ============================================

model Achievement {
  id               String   @id @default(uuid())
  type             String   @unique
  name             String
  description      String
  badgeName        String
  badgeDescription String
  criteriaValue    Int
  coinReward       Int      @default(0)
  xpReward         Int      @default(0)
  createdAt        DateTime @default(now())
  updatedAt        DateTime @updatedAt

  // Relations
  userAchievements UserAchievement[]
}

model UserAchievement {
  id            String   @id @default(uuid())
  userId        String
  achievementId String
  unlockedAt    DateTime @default(now())

  // Relations
  user        User        @relation(fields: [userId], references: [id], onDelete: Cascade)
  achievement Achievement @relation(fields: [achievementId], references: [id], onDelete: Cascade)

  @@unique([userId, achievementId])
  @@index([userId, unlockedAt])
}

model activity {
  id        String   @id @default(uuid())
  userId    String
  type      String?
  message   String?
  earnCoin  Int?
  createdAt DateTime @default(now())

  user User @relation(fields: [userId], references: [id], onDelete: Cascade)
}

model CoinTransaction {
  id          String   @id @default(uuid())
  userId      String
  amount      Int
  type        String
  description String?
  createdAt   DateTime @default(now())

  user User @relation(fields: [userId], references: [id], onDelete: Cascade)

  @@index([userId, createdAt])
}

// ============================================
// NOTIFICATIONS & SUGGESTIONS
// ============================================

model StudySuggestion {
  id           String    @id @default(uuid())
  userId       String
  type         String    @db.Text
  triggerType  String    @db.Text
  suggestion   String
  category     String
  priority     Int
  displayUntil DateTime?
  actionName   String?
  actionUrl    String?
  status       String    @default("ACTIVE") @db.Text
  createdAt    DateTime  @default(now())

  user User @relation(fields: [userId], references: [id], onDelete: Cascade)

  @@index([userId, status, createdAt])
  @@index([userId, triggerType])
}

model Notification {
  id          String    @id @default(uuid())
  type        String
  title       String
  message     String
  scheduledAt DateTime?
  createdAt   DateTime  @default(now())

  // Relations
  userNotifications UserNotification[]

  @@index([type, createdAt])
}

model UserNotification {
  id             String    @id @default(uuid())
  userId         String
  notificationId String
  status         String    @default("UNREAD") @db.Text
  deliveredAt    DateTime  @default(now())
  readAt         DateTime?

  // Relations
  user         User         @relation(fields: [userId], references: [id], onDelete: Cascade)
  notification Notification @relation(fields: [notificationId], references: [id], onDelete: Cascade)

  @@unique([userId, notificationId])
  @@index([userId, status])
}

// ============================================
// SUBSCRIPTION & PAYMENT MANAGEMENT
// ============================================

model Plan {
  id          String   @id @default(uuid())
  name        String   @unique
  description String?
  amount      Float
  currency    String   @default("INR")
  duration    Int
  features    Json?
  isActive    Boolean  @default(true)
  createdAt   DateTime @default(now())
  updatedAt   DateTime @updatedAt

  // Relations
  subscriptions Subscription[]
  promoCodes    PromoCode[]    @relation("PlanPromoCodes")

  @@unique([id, name])
  @@index([isActive])
  @@index([name, duration])
  @@index([name])
  @@index([id])
  @@index([name, duration, isActive])
}

model PromoCode {
  id                String   @id @default(uuid())
  code              String   @unique
  description       String?
  discount          Float
  maxUsageCount     Int?
  currentUsageCount Int      @default(0)
  validFrom         DateTime
  validUntil        DateTime
  isActive          Boolean  @default(true)
  createdAt         DateTime @default(now())
  updatedAt         DateTime @updatedAt

  // Relations
  applicablePlans Plan[] @relation("PlanPromoCodes")
}

model Subscription {
  id                String    @id @default(uuid())
  userId            String    @unique
  planId            String?
  duration          Int?
  status            String    @default("TRIAL") @db.Text
  provider          String    @db.Text
  providerId        String?
  amount            Float
  discountApplied   Float?    @default(0)
  promoCodeUsed     String?
  trialEndsAt       DateTime?
  currentPeriodEnd  DateTime?
  cancelAtPeriodEnd Boolean   @default(false)
  createdAt         DateTime  @default(now())
  updatedAt         DateTime  @updatedAt

  // Relations
  user     User      @relation(fields: [userId], references: [id], onDelete: Cascade)
  plan     Plan?     @relation(fields: [planId], references: [id])
  payments Payment[]

  @@index([planId])
}

model Payment {
  id             String    @id @default(uuid())
  userId         String
  subscriptionId String
  amount         Float
  currency       String    @default("INR")
  status         String    @db.Text
  provider       String    @db.Text
  orderId        String?
  paymentMethod  String?
  paidAt         DateTime?
  createdAt      DateTime  @default(now())
  updatedAt      DateTime  @updatedAt

  // Relations
  user         User         @relation(fields: [userId], references: [id], onDelete: Cascade)
  subscription Subscription @relation(fields: [subscriptionId], references: [id], onDelete: Cascade)

  @@index([userId])
  @@index([subscriptionId])
}<|MERGE_RESOLUTION|>--- conflicted
+++ resolved
@@ -239,14 +239,9 @@
   commonMistake String?
   isNumerical   Float?
   solution      String?
-<<<<<<< HEAD
-  questionTime  Int?     @default(2)
-  hint          String?
-=======
   hint          String?
   strategy      String?
   questionTime  Int?     @default(2)
->>>>>>> aef17a29
   isPublished   Boolean? @default(false)
   createdBy     String?
   createdAt     DateTime @default(now())
